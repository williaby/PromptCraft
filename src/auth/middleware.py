--- conflicted
+++ resolved
@@ -21,18 +21,11 @@
 from slowapi.errors import RateLimitExceeded
 from slowapi.middleware import SlowAPIMiddleware
 from slowapi.util import get_remote_address
-<<<<<<< HEAD
 from sqlalchemy import func, select, text, update
 from starlette.middleware.base import BaseHTTPMiddleware
 
 from src.database import DatabaseError, get_database_manager
 from src.database.connection import get_db
-=======
-from sqlalchemy import func, select, update
-from starlette.middleware.base import BaseHTTPMiddleware
-
-from src.database import DatabaseError, get_database_manager
->>>>>>> e3b70060
 from src.database.models import AuthenticationEvent, UserSession
 
 from .config import AuthenticationConfig
@@ -170,18 +163,6 @@
                     total_time,
                 )
 
-            # Database event logging (if enabled)
-            if self.database_enabled:
-                total_time = (time.time() - start_time) * 1000
-                await self._log_authentication_event(
-                    authenticated_user,
-                    request,
-                    True,
-                    jwt_time,
-                    db_time,
-                    total_time,
-                )
-
             # Proceed to next middleware/endpoint
             return await call_next(request)
 
@@ -192,13 +173,6 @@
 
             # Database event logging for failures (if enabled)
             if self.database_enabled:
-<<<<<<< HEAD
-                await self._log_authentication_event(
-                    request,
-                    event_type="auth_error",
-                    success=False,
-                    error_details={"error": str(e), "message": getattr(e, "message", str(e))},
-=======
                 total_time = (time.time() - start_time) * 1000
                 await self._log_authentication_event(
                     None,
@@ -208,7 +182,6 @@
                     0,
                     total_time,
                     str(e),
->>>>>>> e3b70060
                 )
 
             # Return 401 response
@@ -601,86 +574,6 @@
             # Log unexpected errors but don't fail authentication
             logger.warning(f"Unexpected error updating session (graceful degradation): {e}")
 
-<<<<<<< HEAD
-=======
-    async def _log_authentication_event(
-        self,
-        authenticated_user: AuthenticatedUser | None,
-        request: Request,
-        success: bool,
-        jwt_time_ms: float,
-        db_time_ms: float,
-        total_time_ms: float,
-        error_message: str | None = None,
-    ) -> None:
-        """Log authentication event to database with graceful degradation.
-
-        Args:
-            authenticated_user: Authenticated user (None for failures)
-            request: HTTP request for context
-            success: Whether authentication was successful
-            jwt_time_ms: JWT validation time in milliseconds
-            db_time_ms: Database operation time in milliseconds
-            total_time_ms: Total processing time in milliseconds
-            error_message: Error message for failed attempts
-        """
-        if not self.database_enabled:
-            return
-
-        try:
-            db_manager = await get_database_manager()
-
-            async with db_manager.get_session() as session:
-
-                # Extract request information
-                user_email = authenticated_user.email if authenticated_user else "unknown"
-                ip_address = self._get_client_ip(request)
-                user_agent = request.headers.get("User-Agent")
-                cloudflare_ray_id = request.headers.get("CF-Ray")
-
-                # Determine event type
-                event_type = "login" if success else "failed_login"
-
-                # Build performance metrics
-                performance_metrics = {
-                    "jwt_validation_ms": round(jwt_time_ms, 2),
-                    "database_operation_ms": round(db_time_ms, 2),
-                    "total_processing_ms": round(total_time_ms, 2),
-                    "timestamp": time.time(),
-                }
-
-                # Build error details if applicable
-                error_details = None
-                if not success and error_message:
-                    error_details = {
-                        "error_message": error_message,
-                        "request_path": str(request.url.path),
-                        "request_method": request.method,
-                    }
-
-                # Create authentication event
-                auth_event = AuthenticationEvent(
-                    user_email=user_email,
-                    event_type=event_type,
-                    ip_address=ip_address,
-                    user_agent=user_agent,
-                    cloudflare_ray_id=cloudflare_ray_id,
-                    success=success,
-                    error_details=error_details,
-                    performance_metrics=performance_metrics,
-                )
-
-                session.add(auth_event)
-                await session.commit()
-
-        except DatabaseError as e:
-            # Log database errors but don't fail authentication
-            logger.warning(f"Database event logging failed (graceful degradation): {e}")
-        except Exception as e:
-            # Log unexpected errors but don't fail authentication
-            logger.warning(f"Unexpected error logging event (graceful degradation): {e}")
-
->>>>>>> e3b70060
     def _get_client_ip(self, request: Request) -> str | None:
         """Extract client IP address from request headers.
 
