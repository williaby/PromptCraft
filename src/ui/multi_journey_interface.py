"""
Multi-Journey Gradio Interface for PromptCraft-Hybrid

This module provides the unified interface supporting all four user journeys:
- Journey 1: Smart Templates (C.R.E.A.T.E. framework)
- Journey 2: Intelligent Search (HyDE-powered)
- Journey 3: IDE Integration (Code-Server launcher)
- Journey 4: Autonomous Workflows (with Free Mode toggle)

Implements comprehensive file upload, OpenRouter model selection,
and code snippet copying functionality.
"""

import gzip
import json
import logging
import mimetypes
<<<<<<< HEAD
import os
=======
>>>>>>> 5a5ac489
import signal
import tarfile
import time
import zipfile
from collections import defaultdict, deque
from pathlib import Path
from typing import Any, NoReturn

import gradio as gr

try:
    import magic
except ImportError:
    magic = None

from src.config.settings import ApplicationSettings
from src.ui.components.shared.export_utils import ExportUtils
from src.ui.journeys.journey1_smart_templates import Journey1SmartTemplates
from src.utils.logging_mixin import LoggerMixin

# Configure logging
logging.basicConfig(level=logging.INFO)
logger = logging.getLogger(__name__)

# Input validation constants
MAX_TEXT_INPUT_LENGTH = 50000  # Maximum characters allowed for text input
MAX_FILE_CONTENT_SIZE = 50000  # Maximum characters for file content processing
MIN_COMPRESSION_RATIO = 9  # Minimum compression ratio to flag as potential zip bomb
MAX_ARCHIVE_MEMBERS = 100  # Maximum number of files allowed in archive
MIN_RESULT_LENGTH = 9  # Minimum expected result tuple length for validation
MIN_ARCHIVE_SIZE = 100  # Minimum reasonable size for archive files (bytes)
MAX_ARCHIVE_ANALYSIS_FILES = 10  # Maximum files to analyze in archive bomb detection
COMPRESSION_SAMPLE_SIZE = 1024  # Size of sample chunk for compression analysis (bytes)
FALLBACK_PREVIEW_LENGTH = 500  # Characters to show in fallback mode
REQUEST_PREVIEW_LENGTH = 200  # Characters to show in request previews
BRIEF_PREVIEW_LENGTH = 100  # Characters for brief content previews
TIMEOUT_PREVIEW_LENGTH = 300  # Characters for timeout recovery previews
OBJECTIVE_PREVIEW_LENGTH = 150  # Characters for objective previews
ERROR_RECOVERY_PREVIEW_LENGTH = 250  # Characters for error recovery previews


class RateLimiter:
    """
    Rate limiter to prevent DoS attacks through request flooding.

    Implements sliding window rate limiting with separate limits for:
    - General requests per minute/hour
    - File uploads per hour
    """

    def __init__(
        self,
        max_requests_per_minute: int = 30,
        max_requests_per_hour: int = 200,
        max_file_uploads_per_hour: int = 50,
    ) -> None:
        self.max_requests_per_minute = max_requests_per_minute
        self.max_requests_per_hour = max_requests_per_hour
        self.max_file_uploads_per_hour = max_file_uploads_per_hour

        # Track requests per session using sliding windows
        self.request_windows: dict[str, deque] = defaultdict(deque)
        self.file_upload_windows: dict[str, deque] = defaultdict(deque)

        # Cleanup old entries periodically
        self.last_cleanup = time.time()
        self.cleanup_interval = 300  # 5 minutes

    def _cleanup_old_entries(self) -> None:
        """Remove old entries to prevent memory leaks."""
        current_time = time.time()
        if current_time - self.last_cleanup < self.cleanup_interval:
            return

        cutoff_time = current_time - 3600  # Remove entries older than 1 hour

        # Clean request windows
        for session_id in list(self.request_windows.keys()):
            window = self.request_windows[session_id]
            while window and window[0] < cutoff_time:
                window.popleft()
            if not window:
                del self.request_windows[session_id]

        # Clean file upload windows
        for session_id in list(self.file_upload_windows.keys()):
            window = self.file_upload_windows[session_id]
            while window and window[0] < cutoff_time:
                window.popleft()
            if not window:
                del self.file_upload_windows[session_id]

        self.last_cleanup = current_time

    def check_request_rate(self, session_id: str) -> bool:
        """
        Check if request is within rate limits and record the request.

        Args:
            session_id: Unique session identifier

        Returns:
            True if request is allowed, False if rate limited
        """
        self._cleanup_old_entries()

        current_time = time.time()
        window = self.request_windows[session_id]

        # Remove requests older than 1 hour
        while window and window[0] < current_time - 3600:
            window.popleft()

        # Count requests in last minute and hour
        minute_cutoff = current_time - 60
        requests_last_minute = sum(1 for timestamp in window if timestamp > minute_cutoff)
        requests_last_hour = len(window)

        # Check limits
        if requests_last_minute >= self.max_requests_per_minute:
            return False
        if requests_last_hour >= self.max_requests_per_hour:
            return False

        # Record this request
        window.append(current_time)
        return True

    def check_file_upload_rate(self, session_id: str) -> bool:
        """
        Check if file upload is within rate limits and record the upload.

        Args:
            session_id: Unique session identifier

        Returns:
            True if upload is allowed, False if rate limited
        """
        self._cleanup_old_entries()

        current_time = time.time()
        window = self.file_upload_windows[session_id]

        # Remove uploads older than 1 hour
        while window and window[0] < current_time - 3600:
            window.popleft()

        # Check hourly limit
        if len(window) >= self.max_file_uploads_per_hour:
            return False

        # Record this upload
        window.append(current_time)
        return True

    def get_rate_limit_status(self, session_id: str) -> dict[str, Any]:
        """Get current rate limit status for a session."""
        current_time = time.time()

        # Request window
        request_window = self.request_windows.get(session_id, deque())
        minute_cutoff = current_time - 60
        requests_last_minute = sum(1 for timestamp in request_window if timestamp > minute_cutoff)
        requests_last_hour = len(request_window)

        # File upload window
        upload_window = self.file_upload_windows.get(session_id, deque())
        uploads_last_hour = len(upload_window)

        return {
            "requests_last_minute": requests_last_minute,
            "requests_last_hour": requests_last_hour,
            "uploads_last_hour": uploads_last_hour,
            "limits": {
                "max_requests_per_minute": self.max_requests_per_minute,
                "max_requests_per_hour": self.max_requests_per_hour,
                "max_file_uploads_per_hour": self.max_file_uploads_per_hour,
            },
        }


class MultiJourneyInterface(LoggerMixin):
    """
    Main Gradio interface supporting all four PromptCraft journeys.

    Features:
    - Tabbed interface for journey navigation
    - File upload with drag & drop support
    - OpenRouter model selection and cost tracking
    - Code snippet copying with multiple formats
    - Session management and data persistence
    """

    # Constants
    MAX_TEXT_INPUT_SIZE = 50000  # 50KB text limit
    MIN_RESULT_FIELDS = 9  # Minimum fields in result validation
    MAX_PREVIEW_CHARS = 250  # Maximum characters in preview
    MAX_SUMMARY_CHARS = 100  # Maximum characters in summary
    MAX_FALLBACK_CHARS = 500  # Maximum characters in fallback
    MAX_REQUEST_CHARS = 200  # Maximum characters in request
    MAX_TIMEOUT_CHARS = 300  # Maximum characters in timeout
    MAX_TIMEOUT_REQUEST_CHARS = 150  # Maximum characters in timeout request
    MIN_ARCHIVE_SIZE_BYTES = 100  # Minimum expected archive size to avoid bombs
    TIMEOUT_SECONDS = 30  # Processing timeout in seconds

    def __init__(self) -> None:
        super().__init__()
        self.settings = ApplicationSettings()
        # Remove shared instance variables that cause session corruption
        self.model_costs = self._load_model_costs()

        # Rate limiting configuration
        self.rate_limiter = RateLimiter(
            max_requests_per_minute=30,  # 30 requests per minute per session
            max_requests_per_hour=200,  # 200 requests per hour per session
            max_file_uploads_per_hour=50,  # 50 file uploads per hour per session
        )

        # Session management for tests (server-side session tracking)
        self.session_states = {}
        self.active_sessions = {}

    def _load_model_costs(self) -> dict[str, float]:
        """Load model pricing information for cost tracking."""
        return {
            # Free models
            "llama-4-maverick:free": 0.0,
            "mistral-small-3.1:free": 0.0,
            "deepseek-chat:free": 0.0,
            "optimus-alpha:free": 0.0,
            # Standard models (cost per 1K tokens)
            "gpt-4o-mini": 0.0015,
            "gpt-3.5-turbo": 0.0005,
            "claude-3-haiku": 0.00025,
            "gemini-1.5-flash": 0.00035,
            # Premium models
            "gpt-4o": 0.015,
            "claude-3.5-sonnet": 0.003,
            "gemini-1.5-pro": 0.00125,
            "o1-preview": 0.015,
        }

    def _create_header(self) -> gr.HTML:
        """Create the header section with branding and model selection."""
        return gr.HTML(
            """
        <div style="display: flex; justify-content: space-between; align-items: center; padding: 12px 0; border-bottom: 1px solid #e2e8f0;">
            <div style="display: flex; align-items: center; gap: 10px;">
                <span style="font-size: 24px;">🚀</span>
                <h1 style="margin: 0; font-size: 24px; font-weight: 700; color: #1e40af;">PromptCraft-Hybrid</h1>
                <span style="font-size: 14px; color: #64748b; margin-left: 10px;">Transform Ideas into Intelligence</span>
            </div>
            <div style="display: flex; align-items: center; gap: 15px;">
                <div id="model-selector" style="background: #f1f5f9; padding: 6px 12px; border-radius: 6px; font-size: 14px; border: 1px solid #cbd5e1;">
                    Model: <span id="current-model">gpt-4o-mini</span>
                </div>
                <div id="cost-display" style="background: #10b981; color: white; padding: 6px 12px; border-radius: 6px; font-size: 14px; font-weight: 500;">
                    💰 Cost: $<span id="session-cost">0.00</span> | Mode: <span id="current-mode">Standard</span>
                </div>
            </div>
        </div>
        """,
        )

    def _create_model_selector(self) -> gr.Dropdown:
        """Create the model selection dropdown."""
        return gr.Dropdown(
            label="🤖 AI Model Selection",
            choices=[
                ("🆓 Free Only Mode", "free_mode"),
                ("⚡ Standard Routing", "standard"),
                ("🚀 Premium Routing", "premium"),
                ("🎯 Custom Model Selection", "custom"),
            ],
            value="standard",
            elem_id="model-selector-dropdown",
        )

    def _create_custom_model_selector(self) -> gr.Dropdown:
        """Create the custom model selection dropdown."""
        return gr.Dropdown(
            label="Select Specific Model",
            choices=[
                # Free models
                ("🆓 Llama 4 Maverick (Free)", "llama-4-maverick:free"),
                ("🆓 Mistral Small 3.1 (Free)", "mistral-small-3.1:free"),
                ("🆓 DeepSeek Chat (Free)", "deepseek-chat:free"),
                ("🆓 Optimus Alpha (Free)", "optimus-alpha:free"),
                # Standard models
                ("⚡ GPT-4o Mini ($0.0015/1K)", "gpt-4o-mini"),
                ("⚡ GPT-3.5 Turbo ($0.0005/1K)", "gpt-3.5-turbo"),
                ("⚡ Claude 3 Haiku ($0.00025/1K)", "claude-3-haiku"),
                ("⚡ Gemini 1.5 Flash ($0.00035/1K)", "gemini-1.5-flash"),
                # Premium models
                ("🚀 GPT-4o ($0.015/1K)", "gpt-4o"),
                ("🚀 Claude 3.5 Sonnet ($0.003/1K)", "claude-3.5-sonnet"),
                ("🚀 Gemini 1.5 Pro ($0.00125/1K)", "gemini-1.5-pro"),
                ("🚀 O1 Preview ($0.015/1K)", "o1-preview"),
            ],
            value="gpt-4o-mini",
            visible=False,
        )

    def _create_cost_tracker(self) -> gr.HTML:
        """Create the cost tracking display."""
        return gr.HTML(
            """
        <div style="background: #f8fafc; padding: 16px; border-radius: 8px; border: 1px solid #e2e8f0;">
            <h3 style="margin: 0 0 12px 0; font-size: 16px; font-weight: 600;">📊 Session Analytics</h3>
            <div style="display: grid; grid-template-columns: repeat(auto-fit, minmax(120px, 1fr)); gap: 12px;">
                <div style="text-align: center; padding: 8px; background: white; border-radius: 4px;">
                    <div style="font-size: 18px; font-weight: 600; color: #1e293b;">$<span id="total-cost">0.00</span></div>
                    <div style="font-size: 12px; color: #64748b;">Total Cost</div>
                </div>
                <div style="text-align: center; padding: 8px; background: white; border-radius: 4px;">
                    <div style="font-size: 18px; font-weight: 600; color: #1e293b;"><span id="request-count">0</span></div>
                    <div style="font-size: 12px; color: #64748b;">Requests</div>
                </div>
                <div style="text-align: center; padding: 8px; background: white; border-radius: 4px;">
                    <div style="font-size: 18px; font-weight: 600; color: #1e293b;"><span id="avg-response-time">0.0</span>s</div>
                    <div style="font-size: 12px; color: #64748b;">Avg Response</div>
                </div>
                <div style="text-align: center; padding: 8px; background: white; border-radius: 4px;">
                    <div style="font-size: 18px; font-weight: 600; color: #1e293b;"><span id="free-requests">0</span>/1000</div>
                    <div style="font-size: 12px; color: #64748b;">Free Requests</div>
                </div>
            </div>
        </div>
        """,
        )

    def create_interface(self) -> gr.Blocks:
        """Create the main Gradio interface with all journeys."""

        # Custom CSS for styling
        custom_css = """
        .gradio-container {
            max-width: 1400px !important;
            margin: 0 auto !important;
        }

        .journey-header {
            text-align: center;
            margin-bottom: 24px;
            padding: 20px;
            background: linear-gradient(135deg, #667eea 0%, #764ba2 100%);
            border-radius: 12px;
            color: white;
        }

        .journey-title {
            font-size: 28px;
            font-weight: 700;
            margin-bottom: 8px;
        }

        .journey-subtitle {
            font-size: 16px;
            opacity: 0.9;
        }

        .input-section {
            border: 1px solid #e2e8f0;
            border-radius: 12px;
            padding: 20px;
            margin-bottom: 20px;
            background: white;
        }

        .model-attribution {
            background: #f8fafc;
            padding: 12px;
            border-radius: 6px;
            margin-bottom: 16px;
            border-left: 4px solid #3b82f6;
        }

        .code-block {
            background: #1e293b;
            color: #e2e8f0;
            padding: 16px;
            border-radius: 6px;
            font-family: 'JetBrains Mono', monospace;
            font-size: 14px;
            position: relative;
            margin: 12px 0;
        }

        .file-upload-zone {
            border: 2px dashed #cbd5e1;
            border-radius: 8px;
            padding: 24px;
            text-align: center;
            background: #f8fafc;
            margin: 16px 0;
        }

        .file-upload-zone:hover {
            border-color: #3b82f6;
            background: #eff6ff;
        }

        .btn-primary {
            background: #3b82f6 !important;
            border: 1px solid #3b82f6 !important;
            color: white !important;
        }

        .btn-primary:hover {
            background: #2563eb !important;
            border-color: #2563eb !important;
        }

        .btn-secondary {
            background: #f8fafc !important;
            border: 1px solid #d1d5db !important;
            color: #374151 !important;
        }

        .btn-secondary:hover {
            background: #f1f5f9 !important;
        }

        .progress-indicator {
            background: #f1f5f9;
            padding: 8px 16px;
            border-radius: 6px;
            font-size: 14px;
            margin-bottom: 16px;
        }
        """

        with gr.Blocks(css=custom_css, title="PromptCraft-Hybrid", theme=gr.themes.Soft()) as interface:

            # Session State Management (USER ISOLATION)
            session_state = gr.State(
                value={
                    "total_cost": 0.0,
                    "request_count": 0,
                    "current_journey": "journey_1",
                    "session_start_time": None,
                    "user_preferences": {},
                },
            )

            # Header
            self._create_header()

            # Model Selection Panel
            with gr.Row():
                with gr.Column(scale=3):
                    model_selector = self._create_model_selector()
                with gr.Column(scale=2):
                    custom_model_selector = self._create_custom_model_selector()
                with gr.Column(scale=2):
                    self._create_cost_tracker()

            # Journey Navigation Tabs
            with gr.Tab("📝 Journey 1: Smart Templates"):
                self._create_journey1_interface(model_selector, custom_model_selector, session_state)

            with gr.Tab("🔍 Journey 2: Intelligent Search"):
                self._create_journey2_interface()

            with gr.Tab("💻 Journey 3: IDE Integration"):
                self._create_journey3_interface()

            with gr.Tab("🤖 Journey 4: Autonomous Workflows"):
                self._create_journey4_interface()

            # Footer
            gr.HTML(
                """
            <div style="margin-top: 32px; padding: 16px; border-top: 1px solid #e2e8f0; text-align: center; color: #64748b; font-size: 12px;">
                <div style="display: flex; justify-content: space-between; align-items: center;">
                    <div>Session: <span id="session-duration">0.0h</span> | Model: <span id="current-session-model">gpt-4o-mini</span> | Requests: <span id="session-requests">0</span></div>
                    <div>Status: 🟢 All systems operational | 🔄 Model Switch Available</div>
                    <div>Support: <a href="mailto:help@promptcraft.ai">help@promptcraft.ai</a></div>
                </div>
            </div>
            """,
            )

            # Event handlers
            model_selector.change(
                fn=self._on_model_selector_change,
                inputs=[model_selector],
                outputs=[custom_model_selector],
            )

        return interface

    def _create_journey1_tab(self) -> dict[str, Any]:
        """Create Journey 1 tab components for testing."""
        input_text = gr.Textbox(label="Input Text")
        enhance_button = gr.Button("Enhance")
        output_text = gr.Textbox(label="Output Text")

        return {
            "input_text": input_text,
            "enhance_button": enhance_button,
            "output_text": output_text,
        }

    def _create_journey2_tab(self) -> dict[str, Any]:
        """Create Journey 2 tab components for testing."""
        search_input = gr.Textbox(label="Search Input")
        search_button = gr.Button("Search")
        results_output = gr.Textbox(label="Results Output")

        return {
            "search_input": search_input,
            "search_button": search_button,
            "results_output": results_output,
        }

    def _create_journey3_tab(self) -> dict[str, Any]:
        """Create Journey 3 tab components for testing."""
        launch_button = gr.Button("Launch IDE")
        status_display = gr.Markdown("Status: Ready")

        return {
            "launch_button": launch_button,
            "status_display": status_display,
        }

    def _create_journey4_tab(self) -> dict[str, Any]:
        """Create Journey 4 tab components for testing."""
        workflow_input = gr.Textbox(label="Workflow Input")
        free_mode_toggle = gr.Checkbox(label="Free Mode")
        execute_button = gr.Button("Execute")

        return {
            "workflow_input": workflow_input,
            "free_mode_toggle": free_mode_toggle,
            "execute_button": execute_button,
        }

    def _create_journey1_interface(
        self,
        model_selector: Any,
        custom_model_selector: Any,
        session_state: dict[str, Any],
    ) -> None:
        """Create Journey 1: Smart Templates interface with enhanced file upload."""
        # Initialize Journey 1 processor
<<<<<<< HEAD
=======

>>>>>>> 5a5ac489
        journey1_processor = Journey1SmartTemplates()
        export_utils = ExportUtils()

        with gr.Column():
            # Journey Header
            gr.HTML(
                """
            <div class="journey-header">
                <div class="journey-title">Journey 1: Smart Templates</div>
                <div class="journey-subtitle">Transform rough ideas into polished prompts using the C.R.E.A.T.E. framework</div>
            </div>
            """,
            )

            # Input Section
            with gr.Group():
                gr.Markdown("### 📝 What would you like to enhance?")

                # Input method selector
                gr.Radio(
                    choices=["✏️ Text Input", "📁 File Upload", "🔗 URL Input", "📋 Clipboard"],
                    value="✏️ Text Input",
                    label="Input Method",
                )

                # Text input area
                text_input = gr.Textbox(
                    label="Describe your task or paste content",
                    placeholder="Describe your task, paste content, or upload files...",
                    lines=5,
                    max_lines=10,
                )

                # File upload section
                file_upload = gr.File(
                    label="📁 Upload Files (Supported: .txt, .md, .pdf, .docx, .csv, .json | Max: 10MB per file, 5 files max)",
                    file_count="multiple",
                    file_types=[".txt", ".md", ".pdf", ".docx", ".csv", ".json"],
                )

                # Configuration options
                with gr.Row():
                    reasoning_depth = gr.Dropdown(
                        choices=["basic", "detailed", "comprehensive"],
                        value="detailed",
                        label="🧠 Reasoning Depth",
                    )
                    search_tier = gr.Dropdown(
                        choices=["tier1", "tier2", "tier3"],
                        value="tier2",
                        label="🔄 Search Strategy",
                    )
                    temperature = gr.Slider(
                        minimum=0.0,
                        maximum=2.0,
                        value=0.7,
                        step=0.1,
                        label="🌡️ Temperature",
                    )

                # Action buttons
                with gr.Row():
                    enhance_btn = gr.Button("🚀 Enhance Prompt", variant="primary", scale=2)
                    clear_btn = gr.Button("🗑️ Clear All", scale=1)
                    example_btn = gr.Button("📋 Load Example", scale=1)
                    gr.Button("💾 Save Template", scale=1)

            # Output Section
            with gr.Group():
                gr.Markdown("### ✨ Enhanced Prompt Output")

                # Model attribution
                model_attribution = gr.HTML(
                    """
                <div class="model-attribution">
                    <strong>🤖 Generated by:</strong> <span id="j1-model-used">-</span> |
                    <strong>⏱️ Response time:</strong> <span id="j1-response-time">-</span> |
                    <strong>💰 Cost:</strong> $<span id="j1-cost">0.00</span>
                </div>
                """,
                )

                # Enhanced prompt display
                enhanced_prompt = gr.Textbox(
                    label="Enhanced Prompt",
                    lines=8,
                    max_lines=15,
                    interactive=False,
                )

                # C.R.E.A.T.E. breakdown accordion
                with gr.Accordion("📋 C.R.E.A.T.E. Framework Breakdown", open=False):
                    context_analysis = gr.Textbox(
                        label="C - Context Analysis",
                        lines=3,
                        interactive=False,
                    )
                    request_specification = gr.Textbox(
                        label="R - Request Specification",
                        lines=3,
                        interactive=False,
                    )
                    examples_section = gr.Textbox(
                        label="E - Examples & Demonstrations",
                        lines=3,
                        interactive=False,
                    )
                    augmentations_section = gr.Textbox(
                        label="A - Augmentations & Frameworks",
                        lines=3,
                        interactive=False,
                    )
                    tone_format = gr.Textbox(
                        label="T - Tone & Format Guidelines",
                        lines=3,
                        interactive=False,
                    )
                    evaluation_criteria = gr.Textbox(
                        label="E - Evaluation Criteria",
                        lines=3,
                        interactive=False,
                    )

                # File source attribution
                file_sources = gr.HTML(
                    """
                <div id="file-sources" style="background: #f8fafc; padding: 12px; border-radius: 6px; margin: 12px 0;">
                    <strong>📄 Source Files Used:</strong>
                    <div id="file-list">No files uploaded</div>
                </div>
                """,
                )

                # Action buttons
                with gr.Row():
                    copy_all_btn = gr.Button("📋 Copy All", variant="primary")
                    copy_code_btn = gr.Button("📝 Copy Code Blocks")
                    download_btn = gr.Button("💾 Download")
                    gr.Button("🔄 Regenerate")

                # Feedback section
                with gr.Row():
                    gr.Button("👍", scale=1)
                    gr.Button("👎", scale=1)
                    gr.Textbox(
                        placeholder="Optional feedback comment...",
                        label="Feedback",
                        lines=1,
                        scale=4,
                    )

            # Event handlers
            def handle_enhancement(
                text_input: str,
                files: list[Any],
                model_mode: str,
                custom_model: str,
                reasoning_depth: str,
                search_tier: str,
                temperature: float,
                session_state: dict[str, Any],
            ) -> tuple[str, ...]:
                """Handle the enhancement process with comprehensive security validation."""
<<<<<<< HEAD
=======

>>>>>>> 5a5ac489
                try:
                    # Initialize session if needed
                    if session_state.get("session_start_time") is None:
                        session_state["session_start_time"] = time.time()
                        session_state["session_id"] = f"session_{int(time.time() * 1000)}"  # Unique session ID

                    # 0. RATE LIMITING CHECK
                    session_id = session_state.get("session_id", "unknown")
                    if not self.rate_limiter.check_request_rate(session_id):
                        raise gr.Error(
                            "❌ Rate Limit Exceeded: Too many requests. "
                            "Please wait a moment before trying again. "
                            "Rate limits: 30 requests/minute, 200 requests/hour.",
                        )

                    if files and not self.rate_limiter.check_file_upload_rate(session_id):
                        raise gr.Error(
                            "❌ File Upload Rate Limit Exceeded: Too many file uploads. "
                            "Please wait before uploading more files. "
                            "Limit: 50 file uploads per hour.",
                        )

                    # 1. MODEL SELECTION VALIDATION
                    if not model_mode:
                        model_mode = "standard"  # Default fallback

                    if model_mode == "custom" and not custom_model:
                        custom_model = "gpt-4o-mini"  # Default fallback for custom mode

                    # Validate custom model selection
                    if custom_model and custom_model not in self.model_costs:
                        # Fallback to default if invalid model selected
                        self.logger.warning("Invalid model selected: %s, falling back to gpt-4o-mini", custom_model)
                        custom_model = "gpt-4o-mini"

                    # 2. FILE COUNT VALIDATION
                    if files and len(files) > self.settings.max_files:
                        raise gr.Error(
                            f"❌ Security Error: Maximum {self.settings.max_files} files allowed. "
                            f"You uploaded {len(files)} files. Please reduce the number of files.",
                        )

                    # 3. FILE SIZE AND TYPE VALIDATION WITH MEMORY-SAFE PROCESSING
                    if files:
                        total_size = 0
                        processed_files = []

                        for file in files:
                            try:
                                # Get file info
                                if hasattr(file, "name") and file.name:
                                    file_path = file.name
                                    file_size = Path(file_path).stat().st_size
                                    file_name = Path(file_path).name
                                    file_ext = Path(file_path).suffix.lower()

                                    # Size validation
                                    if file_size > self.settings.max_file_size:
                                        size_mb = file_size / (1024 * 1024)
                                        limit_mb = self.settings.max_file_size / (1024 * 1024)
                                        raise gr.Error(
                                            f"❌ Security Error: File '{file_name}' is {size_mb:.1f}MB, "
                                            f"which exceeds the {limit_mb:.0f}MB size limit. "
                                            f"Please upload a smaller file.",
                                        )

                                    # File type validation
                                    if file_ext not in self.settings.supported_file_types:
                                        supported_types = ", ".join(self.settings.supported_file_types)
                                        raise gr.Error(
                                            f"❌ Security Error: File '{file_name}' has unsupported type '{file_ext}'. "
                                            f"Supported types: {supported_types}",
                                        )

                                    # ENHANCED MIME type validation with content sniffing
                                    detected_mime, guessed_mime = self._validate_file_content_and_mime(
                                        file_path,
                                        file_ext,
                                    )
                                    if not self._is_safe_mime_type(
                                        detected_mime,
                                        file_ext,
                                    ) or not self._is_safe_mime_type(guessed_mime, file_ext):
                                        raise gr.Error(
                                            f"❌ Security Error: File '{file_name}' has suspicious content or MIME type. "
                                            f"Detected: '{detected_mime}', Expected for '{file_ext}'. "
                                            f"File may be corrupted, mislabeled, or potentially malicious.",
                                        )

                                    # MEMORY-SAFE FILE PROCESSING
                                    # Process files in chunks to prevent memory exhaustion
                                    file_content = self._process_file_safely(file_path, file_size)
                                    processed_files.append(
                                        {
                                            "name": file_name,
                                            "path": file_path,
                                            "size": file_size,
                                            "content": file_content,
                                            "type": file_ext,
                                        },
                                    )

                                    total_size += file_size

                            except OSError as e:
                                raise gr.Error(f"❌ File Error: Unable to access file. Error: {e!s}") from e

                        # Total size validation (additional safety check)
                        max_total_size = self.settings.max_file_size * self.settings.max_files
                        if total_size > max_total_size:
                            total_mb = total_size / (1024 * 1024)
                            limit_mb = max_total_size / (1024 * 1024)
                            raise gr.Error(
                                f"❌ Security Error: Total file size {total_mb:.1f}MB exceeds limit of {limit_mb:.0f}MB. "
                                f"Please reduce file sizes or upload fewer files.",
                            )

                        # Update files parameter with processed content for downstream processing
                        files = processed_files

                    # 4. TEXT INPUT VALIDATION
<<<<<<< HEAD
                    if text_input and len(text_input) > MAX_TEXT_INPUT_LENGTH:  # 50KB text limit
=======
                    if text_input and len(text_input) > self.MAX_TEXT_INPUT_SIZE:
>>>>>>> 5a5ac489
                        raise gr.Error(
                            f"❌ Input Error: Text input is too long ({len(text_input)} characters). "
                            f"Maximum {MAX_TEXT_INPUT_LENGTH:,} characters allowed. Please shorten your text.",
                        )

                    # 5. UPDATE SESSION TRACKING
                    session_state["request_count"] = session_state.get("request_count", 0) + 1

                    # Calculate estimated cost (mock calculation for now)
                    estimated_cost = self.model_costs.get(
                        custom_model if model_mode == "custom" else "gpt-4o-mini",
                        0.002,
                    )
                    session_state["total_cost"] = session_state.get("total_cost", 0.0) + estimated_cost

                    # 6. PROCESS WITH VALIDATED INPUTS AND COMPREHENSIVE ERROR HANDLING
                    try:
                        # Add timeout and processing constraints
<<<<<<< HEAD
                        def timeout_handler(signum, frame):
=======
                        def timeout_handler(_signum: int, _frame: Any) -> NoReturn:
>>>>>>> 5a5ac489
                            raise TimeoutError("Processing timeout exceeded")

                        # Set processing timeout (30 seconds)
                        signal.signal(signal.SIGALRM, timeout_handler)
                        signal.alarm(self.TIMEOUT_SECONDS)

                        try:
                            result = journey1_processor.enhance_prompt(
                                text_input,
                                files,
                                model_mode,
                                custom_model,
                                reasoning_depth,
                                search_tier,
                                temperature,
                            )
                        finally:
                            # Always cancel timeout
                            signal.alarm(0)

                        # Validate result structure
<<<<<<< HEAD
                        if not result or len(result) < MIN_RESULT_LENGTH:
=======
                        if not result or len(result) < self.MIN_RESULT_FIELDS:
>>>>>>> 5a5ac489
                            # Fallback to safe default result
                            result = self._create_fallback_result(text_input, custom_model)

                        # Return results with updated session state
                        return (*result, session_state)

                    except TimeoutError:
                        # Handle processing timeout
                        session_state["request_count"] = session_state.get("request_count", 0) + 1
                        session_state["total_cost"] = (
                            session_state.get("total_cost", 0.0) + 0.001
                        )  # Minimal cost for timeout

                        fallback_result = self._create_timeout_fallback_result(text_input, custom_model)
                        return (*fallback_result, session_state)

                    except Exception as processing_error:
                        # Handle processing errors with fallback
                        self.logger.error("Processing error: %s", processing_error)
                        session_state["request_count"] = session_state.get("request_count", 0) + 1
                        session_state["total_cost"] = (
                            session_state.get("total_cost", 0.0) + 0.001
                        )  # Minimal cost for error

                        # Provide graceful degradation
                        fallback_result = self._create_error_fallback_result(
                            text_input,
                            custom_model,
                            str(processing_error),
                        )
                        return (*fallback_result, session_state)

                except gr.Error:
                    # Re-raise Gradio errors (these are user-facing)
                    raise
                except Exception as e:
                    # Log unexpected errors and show user-friendly message
                    self.logger.error("Unexpected error in file processing: %s", e)
                    raise gr.Error(
                        "❌ Processing Error: An unexpected error occurred while processing your request. "
                        "Please try again or contact support if the problem persists.",
                    ) from e

            def handle_copy_code(content: str) -> str:
                """Handle code block copying."""
                return journey1_processor.copy_code_blocks(content)

            def handle_copy_markdown(content: str) -> str:
                """Handle markdown copying."""
                return journey1_processor.copy_as_markdown(content)

            def handle_download(
                enhanced_prompt: str,
                context: str,
                request: str,
                examples: str,
                augmentations: str,
                tone_format: str,
                evaluation: str,
            ) -> tuple[str, str]:
                """Handle download functionality."""
                create_breakdown = {
                    "context": context,
                    "request": request,
                    "examples": examples,
                    "augmentations": augmentations,
                    "tone_format": tone_format,
                    "evaluation": evaluation,
                }

                # Mock data for export
                model_info = {"model": "gpt-4o-mini", "response_time": 1.2, "cost": 0.003}
                file_sources = []
                session_data = {"total_cost": 0.003, "request_count": 1, "avg_response_time": 1.2}

                return export_utils.export_journey1_content(
                    enhanced_prompt,
                    create_breakdown,
                    model_info,
                    file_sources,
                    session_data,
                    "markdown",
                )

            def load_example() -> str:
                """Load example content."""
                return "Write a professional email to inform team members about a project delay. The delay is due to unexpected technical challenges with the database integration. We need to extend the deadline by 2 weeks and reassure the team that we're working on a solution."

            def clear_all() -> tuple[str, ...]:
                """Clear all inputs and outputs."""
                return ("", None, "", "", "", "", "", "", "", "")

            # Connect event handlers
            enhance_btn.click(
                fn=handle_enhancement,
                inputs=[
                    text_input,
                    file_upload,
                    model_selector,
                    custom_model_selector,
                    reasoning_depth,
                    search_tier,
                    temperature,
                    session_state,
                ],
                outputs=[
                    enhanced_prompt,
                    context_analysis,
                    request_specification,
                    examples_section,
                    augmentations_section,
                    tone_format,
                    evaluation_criteria,
                    model_attribution,
                    file_sources,
                    session_state,
                ],
            )

            copy_code_btn.click(fn=handle_copy_code, inputs=[enhanced_prompt], outputs=gr.Label(label="Copy Status"))

            copy_all_btn.click(fn=handle_copy_markdown, inputs=[enhanced_prompt], outputs=gr.Label(label="Copy Status"))

            download_btn.click(
                fn=handle_download,
                inputs=[
                    enhanced_prompt,
                    context_analysis,
                    request_specification,
                    examples_section,
                    augmentations_section,
                    tone_format,
                    evaluation_criteria,
                ],
                outputs=gr.File(label="Download"),
            )

            example_btn.click(fn=load_example, outputs=[text_input])

            clear_btn.click(
                fn=clear_all,
                outputs=[
                    text_input,
                    file_upload,
                    enhanced_prompt,
                    context_analysis,
                    request_specification,
                    examples_section,
                    augmentations_section,
                    tone_format,
                    evaluation_criteria,
                    file_sources,
                ],
            )

    def _create_journey2_interface(self) -> None:
        """Create Journey 2: Intelligent Search interface."""
        with gr.Column():
            gr.HTML(
                """
            <div class="journey-header">
                <div class="journey-title">Journey 2: Intelligent Search</div>
                <div class="journey-subtitle">HyDE-powered multi-source knowledge retrieval with context analysis</div>
            </div>
            """,
            )

            gr.Markdown("### 🔍 Search Interface")
            gr.HTML(
                "<p style='color: #64748b; font-style: italic;'>This interface will be implemented in the next phase as Journey 2 requires the HyDE processor and vector database integration.</p>",
            )

    def _create_journey3_interface(self) -> None:
        """Create Journey 3: IDE Integration interface."""
        with gr.Column():
            gr.HTML(
                """
            <div class="journey-header">
                <div class="journey-title">Journey 3: IDE Integration</div>
                <div class="journey-subtitle">AI-powered development with web-based VS Code through Code-Server</div>
            </div>
            """,
            )

            gr.Markdown("### 💻 Code-Server Integration")
            gr.HTML(
                "<p style='color: #64748b; font-style: italic;'>This interface will be implemented in the next phase as Journey 3 requires the Code-Server deployment and workspace integration.</p>",
            )

    def _create_journey4_interface(self) -> None:
        """Create Journey 4: Autonomous Workflows interface."""
        with gr.Column():
            gr.HTML(
                """
            <div class="journey-header">
                <div class="journey-title">Journey 4: Autonomous Workflows</div>
                <div class="journey-subtitle">Self-directed AI agents with comprehensive cost control and Free Mode</div>
            </div>
            """,
            )

            gr.Markdown("### 🤖 Workflow Management")
            gr.HTML(
                "<p style='color: #64748b; font-style: italic;'>This interface will be implemented in the next phase as Journey 4 requires the autonomous workflow engine and multi-agent coordination.</p>",
            )

    def _on_model_selector_change(self, model_mode: str) -> gr.Dropdown:
        """Handle model selector changes."""
        if model_mode == "custom":
            return gr.Dropdown(visible=True)
        return gr.Dropdown(visible=False)

    def calculate_cost(self, model: str, input_tokens: int, output_tokens: int) -> float:
        """Calculate the cost for a model request."""
        if model not in self.model_costs:
            return 0.0

        cost_per_1k = self.model_costs[model]
        total_tokens = input_tokens + output_tokens
        return (total_tokens / 1000) * cost_per_1k

    def update_session_cost(self, session_state: dict[str, Any], cost: float) -> None:
        """Update the session cost tracking for a specific user session."""
        session_state["total_cost"] = session_state.get("total_cost", 0.0) + cost

    def _validate_files(self, files: list[Any]) -> None:
        """
        Validate uploaded files for security and limits.

        Args:
            files: List of uploaded file objects

        Raises:
            gr.Error: If files exceed limits or contain security risks
        """
        if not files:
            return

        # Check file count limit
        if len(files) > self.settings.max_files:
            raise gr.Error(
                f"❌ Security Error: Maximum {self.settings.max_files} files allowed. "
                f"You uploaded {len(files)} files. Please reduce the number of files.",
            )

        for file_obj in files:
            file_path = file_obj.name if hasattr(file_obj, "name") else str(file_obj)
            file_size = Path(file_path).stat().st_size if Path(file_path).exists() else 0
            file_ext = Path(file_path).suffix.lower()

            # Check file size limit
            if file_size > self.settings.max_file_size:
                size_mb = file_size / (1024 * 1024)
                limit_mb = self.settings.max_file_size / (1024 * 1024)
                raise gr.Error(
                    f"❌ Security Error: File '{Path(file_path).name}' is {size_mb:.1f}MB, "
                    f"which exceeds the {limit_mb:.0f}MB size limit. Please upload a smaller file.",
                )

            # Check file type
            if file_ext not in self.settings.supported_file_types:
                supported_types = ", ".join(self.settings.supported_file_types)
                raise gr.Error(
                    f"❌ Security Error: File '{Path(file_path).name}' has unsupported type '{file_ext}'. "
                    f"Supported types: {supported_types}",
                )

    def _validate_text_input(self, text_input: str) -> None:
        """
        Validate text input for length and security.

        Args:
            text_input: User text input

        Raises:
            gr.Error: If text input exceeds limits
        """
<<<<<<< HEAD
        if text_input and len(text_input) > MAX_TEXT_INPUT_LENGTH:  # 50KB text limit
=======
        if text_input and len(text_input) > self.MAX_TEXT_INPUT_SIZE:
>>>>>>> 5a5ac489
            raise gr.Error(
                f"❌ Input Error: Text input is too long ({len(text_input)} characters). "
                f"Maximum 50,000 characters allowed. Please shorten your text.",
            )

    def _is_safe_mime_type(self, mime_type: str, file_ext: str) -> bool:
        """
        Validate that the MIME type matches the expected file extension.

        Args:
            mime_type: MIME type detected from file
            file_ext: File extension (with dot)

        Returns:
            True if MIME type is safe and matches extension
        """
        # Define safe MIME type mappings for supported file types
        safe_mime_mappings = {
            ".txt": ["text/plain", "text/x-log"],
            ".md": ["text/markdown", "text/plain", "text/x-markdown"],
            ".pdf": ["application/pdf"],
            ".docx": ["application/vnd.openxmlformats-officedocument.wordprocessingml.document"],
            ".csv": ["text/csv", "application/csv", "text/plain"],
            ".json": ["application/json", "text/json", "text/plain"],
        }

        allowed_mimes = safe_mime_mappings.get(file_ext.lower(), [])
        return mime_type in allowed_mimes if allowed_mimes else False

    def _validate_file_content_and_mime(self, file_path: str, file_ext: str) -> tuple[str, str]:
        """
        Validate file content using both magic number detection and MIME guessing.

        Args:
            file_path: Path to the file to validate
            file_ext: File extension for validation

        Returns:
            Tuple of (detected_mime_from_content, guessed_mime_from_extension)

        Raises:
            gr.Error: If content validation fails
        """
        try:

            # Content-based MIME detection using magic numbers
            try:
                if magic is not None:
                    detected_mime = magic.from_file(file_path, mime=True)
                else:
                    self.logger.warning("python-magic not available, using fallback MIME detection")
                    detected_mime = "application/octet-stream"
            except Exception as e:
                self.logger.warning("Magic content detection failed: %s", e)
                detected_mime = "application/octet-stream"  # Fallback for unknown content

            # Extension-based MIME guessing (existing method)
            guessed_mime, _ = mimetypes.guess_type(file_path)
            if not guessed_mime:
                guessed_mime = "application/octet-stream"

            # Additional security checks for common attack vectors
            self._check_for_content_anomalies(file_path, detected_mime, file_ext)

            return detected_mime, guessed_mime

        except ImportError:
            # Fallback if python-magic not available
            self.logger.warning("python-magic not available, falling back to basic MIME detection")
<<<<<<< HEAD
=======

>>>>>>> 5a5ac489
            guessed_mime, _ = mimetypes.guess_type(file_path)
            return guessed_mime or "application/octet-stream", guessed_mime or "application/octet-stream"
        except Exception as e:
            self.logger.error("File content validation failed: %s", e)
            raise gr.Error(
                "❌ Security Error: Unable to validate file content safely. "
                "File may be corrupted or use unsupported format.",
            ) from e

    def _check_for_content_anomalies(self, file_path: str, detected_mime: str, file_ext: str) -> None:
        """
        Check for content anomalies that might indicate malicious files.

        Args:
            file_path: Path to the file
            detected_mime: MIME type detected from content
            file_ext: File extension

        Raises:
            gr.Error: If anomalies are detected
        """
        # Check for polyglot files (files that are valid in multiple formats)
        suspicious_patterns = [
            # Archive formats in text files
            (detected_mime.startswith("application/zip"), file_ext in [".txt", ".md", ".csv", ".json"]),
            (detected_mime.startswith("application/x-tar"), file_ext in [".txt", ".md", ".csv", ".json"]),
            # Executable content in text files
            (detected_mime.startswith("application/x-executable"), file_ext in [".txt", ".md", ".csv", ".json"]),
            ("application/x-dosexec" in detected_mime, file_ext in [".txt", ".md", ".csv", ".json"]),
            # Script content in non-script files
            ("text/x-script" in detected_mime, file_ext not in [".txt", ".md"]),
        ]

        for condition, is_suspicious in suspicious_patterns:
            if condition and is_suspicious:
                raise gr.Error(
                    f"❌ Security Error: File appears to be a polyglot or contains suspicious content. "
                    f"Detected MIME type '{detected_mime}' is incompatible with extension '{file_ext}'. "
                    f"This may indicate a malicious file attempting to bypass security checks.",
                )

        # ENHANCEMENT 3: Archive bomb detection
        self._detect_archive_bombs(file_path, detected_mime)

    def _detect_archive_bombs(self, file_path: str, detected_mime: str) -> None:
        """
        Detect archive bombs (compression bombs) that could cause DoS through memory/disk exhaustion.

        Archive bombs are malicious files that are small when compressed but expand to huge sizes,
        potentially exhausting system resources when decompressed.

        Args:
            file_path: Path to the file to check
            detected_mime: MIME type detected from file content

        Raises:
            gr.Error: If archive bomb characteristics are detected
        """
<<<<<<< HEAD
=======

>>>>>>> 5a5ac489
        # Only check files that could be compressed archives
        archive_mimes = [
            "application/zip",
            "application/x-zip-compressed",
            "application/gzip",
            "application/x-gzip",
            "application/x-tar",
            "application/x-bzip2",
            "application/x-7z-compressed",
            "application/x-rar-compressed",
            "application/x-compress",
            "application/x-compressed",
        ]

        # Check if file appears to be an archive
        is_archive = any(archive_mime in detected_mime for archive_mime in archive_mimes)

        if is_archive:
            try:
                file_size = Path(file_path).stat().st_size

                # Archive bomb heuristics
                self._check_archive_bomb_heuristics(file_path, file_size, detected_mime)

            except Exception as e:
                self.logger.warning("Archive bomb detection failed: %s", e)
                # Fail safe - if we can't analyze, treat as suspicious
                raise gr.Error(
                    "❌ Security Error: Unable to analyze archive file safely. "
                    "For security reasons, this file cannot be processed.",
                ) from e

    def _check_archive_bomb_heuristics(self, file_path: str, file_size: int, detected_mime: str) -> None:
        """
        Apply heuristics to detect potential archive bombs.

        Args:
            file_path: Path to the archive file
            file_size: Size of the compressed file
            detected_mime: MIME type of the file

        Raises:
            gr.Error: If archive bomb characteristics are detected
        """
        # Heuristic 1: Check compression ratio for common formats
        if "zip" in detected_mime:
            self._check_zip_bomb_heuristics(file_path, file_size)
        elif "gzip" in detected_mime or "tar" in detected_mime:
            self._check_tar_gzip_bomb_heuristics(file_path, file_size)

        # Heuristic 2: Size-based checks (regardless of format)
        # If a very small file claims to be an archive, it's suspicious
<<<<<<< HEAD
        if file_size < MIN_ARCHIVE_SIZE:  # Less than 100 bytes
=======
        if file_size < self.MIN_ARCHIVE_SIZE_BYTES:
>>>>>>> 5a5ac489
            raise gr.Error(
                f"❌ Security Error: Archive file is suspiciously small ({file_size} bytes). "
                f"This could be an archive bomb designed to expand enormously when extracted.",
            )

    def _check_zip_bomb_heuristics(self, file_path: str, file_size: int) -> None:
        """
        Check for ZIP bomb characteristics using safe heuristics.

        Args:
            file_path: Path to the ZIP file
            file_size: Size of the ZIP file

        Raises:
            gr.Error: If ZIP bomb characteristics are detected
        """
        try:
            # Safe limits for ZIP analysis
            max_files_to_check = 10
            max_uncompressed_size = 100 * 1024 * 1024  # 100MB total uncompressed
            max_compression_ratio = 1000  # 1000:1 compression ratio is suspicious

            with zipfile.ZipFile(file_path, "r") as zip_file:
                total_uncompressed = 0

                for files_checked, info in enumerate(zip_file.filelist):
                    if files_checked >= max_files_to_check:
                        break

                    compressed_size = info.compress_size
                    uncompressed_size = info.file_size

                    # Check individual file compression ratio
                    if compressed_size > 0:  # Avoid division by zero
                        ratio = uncompressed_size / compressed_size
                        if ratio > max_compression_ratio:
                            raise gr.Error(
                                f"❌ Security Error: Archive contains file '{info.filename}' "
                                f"with suspicious compression ratio ({ratio:.0f}:1). "
                                f"This indicates a potential ZIP bomb attack.",
                            )

                    total_uncompressed += uncompressed_size

                    # Check if total uncompressed size is too large
                    if total_uncompressed > max_uncompressed_size:
                        raise gr.Error(
                            f"❌ Security Error: Archive would expand to {total_uncompressed / (1024*1024):.1f}MB. "
                            f"Maximum allowed expansion is {max_uncompressed_size / (1024*1024):.0f}MB. "
                            f"This could be an archive bomb.",
                        )

                # Overall compression ratio check
                if file_size > 0:
                    overall_ratio = total_uncompressed / file_size
                    if overall_ratio > max_compression_ratio:
                        raise gr.Error(
                            f"❌ Security Error: Archive has suspicious overall compression ratio "
                            f"({overall_ratio:.0f}:1). This indicates a potential archive bomb.",
                        )

        except zipfile.BadZipFile as e:
            raise gr.Error(
                "❌ Security Error: File appears to be a corrupted or malicious ZIP archive.",
<<<<<<< HEAD
            ) from None
=======
            ) from e
>>>>>>> 5a5ac489
        except Exception as e:
            self.logger.warning("ZIP bomb detection failed: %s", e)
            # Conservative approach - block if we can't safely analyze
            raise gr.Error(
                "❌ Security Error: Unable to safely analyze ZIP archive. File blocked as a security precaution.",
            ) from e

    def _check_tar_gzip_bomb_heuristics(self, file_path: str, file_size: int) -> None:
        """
        Check for TAR/GZIP bomb characteristics using safe heuristics.

        Args:
            file_path: Path to the TAR/GZIP file
            file_size: Size of the compressed file

        Raises:
            gr.Error: If archive bomb characteristics are detected
        """
        try:
            # Conservative limits for TAR/GZIP analysis
            max_uncompressed_size = 50 * 1024 * 1024  # 50MB total uncompressed
            max_compression_ratio = 500  # 500:1 compression ratio limit

            # Try to analyze as tarfile first
            try:
                with tarfile.open(file_path, "r:*") as tar_file:
                    total_uncompressed = 0
                    files_checked = 0

                    for member in tar_file.getmembers():
                        if files_checked >= MAX_ARCHIVE_ANALYSIS_FILES:  # Limit analysis to first 10 files
                            break

                        if member.isfile():
                            total_uncompressed += member.size
                            files_checked += 1

                            # Check if individual file is too large
                            if member.size > max_uncompressed_size:
                                raise gr.Error(
                                    f"❌ Security Error: Archive contains file '{member.name}' "
                                    f"that would expand to {member.size / (1024*1024):.1f}MB. "
                                    f"This could be an archive bomb.",
                                )

                    # Check overall expansion
                    if total_uncompressed > max_uncompressed_size:
                        raise gr.Error(
                            f"❌ Security Error: Archive would expand to {total_uncompressed / (1024*1024):.1f}MB. "
                            f"Maximum allowed is {max_uncompressed_size / (1024*1024):.0f}MB.",
                        )

                    # Check compression ratio
                    if file_size > 0:
                        ratio = total_uncompressed / file_size
                        if ratio > max_compression_ratio:
                            raise gr.Error(
                                f"❌ Security Error: Archive has suspicious compression ratio "
                                f"({ratio:.0f}:1). This indicates a potential archive bomb.",
                            )

            except tarfile.TarError:
                # If not a valid TAR, try GZIP
                with gzip.open(file_path, "rb") as gz_file:
                    # Read first chunk to estimate compression
                    chunk = gz_file.read(COMPRESSION_SAMPLE_SIZE)  # Read 1KB sample
                    if len(chunk) == COMPRESSION_SAMPLE_SIZE:  # File has more content
                        # Estimate based on sample
                        estimated_uncompressed = file_size * 1000  # Conservative estimate
                        if estimated_uncompressed > max_uncompressed_size:
                            raise gr.Error(
                                "❌ Security Error: GZIP file appears to have excessive compression. "
                                "This could be a compression bomb.",
                            ) from None

        except Exception as e:
            self.logger.warning("TAR/GZIP bomb detection failed: %s", e)
            # Conservative approach - block if analysis fails
            raise gr.Error(
                "❌ Security Error: Unable to safely analyze compressed archive. "
                "File blocked as a security precaution.",
<<<<<<< HEAD
            ) from e
=======
            ) from None
>>>>>>> 5a5ac489

    def _process_file_safely(self, file_path: str, file_size: int, chunk_size: int = 8192) -> str:
        """
        Process file content with memory bounds and streaming to prevent memory exhaustion.

        Args:
            file_path: Path to the file to process
            file_size: Size of the file in bytes
            chunk_size: Size of chunks to read (default 8KB)

        Returns:
            Processed file content as string

        Raises:
            gr.Error: If file processing fails or memory limits exceeded
        """
        try:
            # Memory limit: Don't load files larger than 5MB into memory at once
            memory_limit = 5 * 1024 * 1024  # 5MB

            if file_size > memory_limit:
                # For large files, read first chunk only and truncate
                with Path(file_path).open(encoding="utf-8", errors="ignore") as file:
                    content_chunks = []
                    # Reserve space for truncation message
                    truncation_msg = f"\n\n[FILE TRUNCATED - Original size: {file_size / (1024 * 1024):.1f}MB, showing first 5MB for memory safety]"
                    msg_size = len(truncation_msg.encode("utf-8"))
                    effective_limit = memory_limit - msg_size

                    current_content_size = 0
                    while current_content_size < effective_limit:
                        chunk = file.read(chunk_size)
                        if not chunk:
                            break

                        # Check if adding this chunk would exceed limit
                        chunk_size_bytes = len(chunk.encode("utf-8"))
                        if current_content_size + chunk_size_bytes > effective_limit:
                            # Take only part of the chunk that fits
                            remaining_bytes = effective_limit - current_content_size
                            # Approximate character count that fits in remaining bytes
                            partial_chars = int(remaining_bytes / (chunk_size_bytes / len(chunk)))
                            chunk = chunk[:partial_chars]

                        content_chunks.append(chunk)
                        current_content_size += len(chunk.encode("utf-8"))

                        # If we've hit our limit, stop
                        if current_content_size >= effective_limit:
                            break

                    content = "".join(content_chunks)

                    # Add truncation notice if file was truncated
                    if current_content_size >= effective_limit:
                        content += truncation_msg

                    return content
            else:
                # For smaller files, read normally but with error handling
                with Path(file_path).open(encoding="utf-8", errors="ignore") as file:
                    return file.read()

        except UnicodeDecodeError:
            # Handle binary or non-text files
            raise gr.Error(
                "❌ File Error: File appears to be binary or uses unsupported encoding. "
                "Please ensure file is in UTF-8 text format.",
            ) from None
        except MemoryError:
            # Handle memory exhaustion
            raise gr.Error(
                "❌ Memory Error: File is too large to process safely. "
                "Please upload a smaller file (under 5MB recommended).",
            ) from None
        except OSError as e:
            # Handle file system errors
            raise gr.Error(f"❌ File Error: Unable to read file. {e!s}") from e
        except Exception as e:
            # Handle unexpected errors
            self.logger.error("Unexpected error processing file %s: %s", file_path, e)
            raise gr.Error(
                "❌ Processing Error: Unable to process file safely. Please try again or contact support.",
<<<<<<< HEAD
            ) from e
=======
            ) from None
>>>>>>> 5a5ac489

    def _create_fallback_result(self, text_input: str, model: str) -> tuple:
        """Create fallback result when normal processing fails."""
        fallback_prompt = f"""
**Enhanced Prompt (Fallback Mode)**

<<<<<<< HEAD
Your original input: {text_input[:FALLBACK_PREVIEW_LENGTH]}{"..." if len(text_input) > FALLBACK_PREVIEW_LENGTH else ""}
=======
Your original input: {text_input[:self.MAX_FALLBACK_CHARS]}{"..." if len(text_input) > self.MAX_FALLBACK_CHARS else ""}
>>>>>>> 5a5ac489

**Note**: The advanced enhancement system is temporarily unavailable. Here's a basic structure to help you proceed:

## Context
Please provide more context about your specific goals and requirements.

## Request
<<<<<<< HEAD
{text_input[:REQUEST_PREVIEW_LENGTH]}{"..." if len(text_input) > REQUEST_PREVIEW_LENGTH else ""}
=======
{text_input[:self.MAX_REQUEST_CHARS]}{"..." if len(text_input) > self.MAX_REQUEST_CHARS else ""}
>>>>>>> 5a5ac489

## Suggested Next Steps
1. Clarify your specific objectives
2. Define success criteria
3. Consider any constraints or requirements
4. Try the enhancement again when the system is available

---
*Fallback mode active - basic prompt structure provided*
"""

        return (
            fallback_prompt,  # enhanced_prompt
            "Basic context analysis - please specify your role and goals",  # context_analysis
<<<<<<< HEAD
            f"Request: {text_input[:BRIEF_PREVIEW_LENGTH]}{'...' if len(text_input) > BRIEF_PREVIEW_LENGTH else ''}",  # request_specification
=======
            f"Request: {text_input[:self.MAX_SUMMARY_CHARS]}{'...' if len(text_input) > self.MAX_SUMMARY_CHARS else ''}",  # request_specification
>>>>>>> 5a5ac489
            "Examples will be provided when system is fully available",  # examples_section
            "Advanced frameworks temporarily unavailable",  # augmentations_section
            "Please specify your preferred tone and format",  # tone_format
            "Success criteria: Define what good output looks like",  # evaluation_criteria
            f'<div class="model-attribution"><strong>🤖 Fallback Mode:</strong> {model} | <strong>⚠️ Status:</strong> Limited functionality</div>',  # model_attribution
            '<div id="file-sources">Fallback mode - file processing limited</div>',  # file_sources
        )

    def _create_timeout_fallback_result(self, text_input: str, model: str) -> tuple:
        """Create fallback result when processing times out."""
        timeout_prompt = f"""
**Enhanced Prompt (Timeout Recovery)**

<<<<<<< HEAD
Your request: {text_input[:TIMEOUT_PREVIEW_LENGTH]}{"..." if len(text_input) > TIMEOUT_PREVIEW_LENGTH else ""}
=======
Your request: {text_input[:self.MAX_TIMEOUT_CHARS]}{"..." if len(text_input) > self.MAX_TIMEOUT_CHARS else ""}
>>>>>>> 5a5ac489

**⏱️ Processing Timeout Notice**: Your request is complex and requires more processing time than currently available.

## Simplified Approach
To get faster results, try:
1. **Shorter inputs**: Break complex requests into smaller parts
2. **Specific focus**: Target one main objective at a time
3. **Clear context**: Provide essential background only

## Quick Enhancement
<<<<<<< HEAD
Your core request appears to be: {text_input[:OBJECTIVE_PREVIEW_LENGTH]}{"..." if len(text_input) > OBJECTIVE_PREVIEW_LENGTH else ""}
=======
Your core request appears to be: {text_input[:self.MAX_TIMEOUT_REQUEST_CHARS]}{"..." if len(text_input) > self.MAX_TIMEOUT_REQUEST_CHARS else ""}
>>>>>>> 5a5ac489

Consider refining this to be more specific and actionable.

---
*Timeout recovery mode - please simplify your request for faster processing*
"""

        return (
            timeout_prompt,  # enhanced_prompt
            "⏱️ Timeout - please provide more focused context",  # context_analysis
<<<<<<< HEAD
            f"Simplified request needed: {text_input[:BRIEF_PREVIEW_LENGTH]}{'...' if len(text_input) > BRIEF_PREVIEW_LENGTH else ''}",  # request_specification
=======
            f"Simplified request needed: {text_input[:self.MAX_SUMMARY_CHARS]}{'...' if len(text_input) > self.MAX_SUMMARY_CHARS else ''}",  # request_specification
>>>>>>> 5a5ac489
            "⏱️ Examples unavailable due to timeout - try simpler request",  # examples_section
            "⏱️ Advanced processing unavailable - reduce complexity",  # augmentations_section
            "Suggest concise, direct communication style",  # tone_format
            "Success: Faster response with simpler, focused request",  # evaluation_criteria
            f'<div class="model-attribution"><strong>⏱️ Timeout Recovery:</strong> {model} | <strong>🔄 Suggestion:</strong> Simplify request</div>',  # model_attribution
            '<div id="file-sources">⏱️ File processing timeout - try fewer/smaller files</div>',  # file_sources
        )

    def _create_error_fallback_result(self, text_input: str, model: str, _error_msg: str) -> tuple:
        """Create fallback result when processing encounters an error."""
        error_prompt = f"""
**Enhanced Prompt (Error Recovery)**

<<<<<<< HEAD
Your input: {text_input[:ERROR_RECOVERY_PREVIEW_LENGTH]}{"..." if len(text_input) > ERROR_RECOVERY_PREVIEW_LENGTH else ""}
=======
Your input: {text_input[:self.MAX_PREVIEW_CHARS]}{"..." if len(text_input) > self.MAX_PREVIEW_CHARS else ""}
>>>>>>> 5a5ac489

**🔧 System Recovery Mode**: An error occurred during processing, but we've created this basic enhancement to help you proceed.

## Basic Structure
<<<<<<< HEAD
**Objective**: {text_input[:BRIEF_PREVIEW_LENGTH]}{"..." if len(text_input) > BRIEF_PREVIEW_LENGTH else ""}
=======
**Objective**: {text_input[:self.MAX_SUMMARY_CHARS]}{"..." if len(text_input) > self.MAX_SUMMARY_CHARS else ""}
>>>>>>> 5a5ac489

**Recommended approach**:
1. Define clear, specific goals
2. Provide necessary context
3. Specify desired outcome format
4. Include any important constraints

## Troubleshooting
If this error persists:
- Try shorter, simpler inputs
- Check file formats and sizes
- Contact support if needed

---
*Error recovery mode - basic assistance provided*
"""

        return (
            error_prompt,  # enhanced_prompt
            "🔧 Error recovery - basic context structure provided",  # context_analysis
<<<<<<< HEAD
            f"Core request: {text_input[:BRIEF_PREVIEW_LENGTH]}{'...' if len(text_input) > BRIEF_PREVIEW_LENGTH else ''}",  # request_specification
=======
            f"Core request: {text_input[:self.MAX_SUMMARY_CHARS]}{'...' if len(text_input) > self.MAX_SUMMARY_CHARS else ''}",  # request_specification
>>>>>>> 5a5ac489
            "🔧 Examples temporarily unavailable - error recovery mode",  # examples_section
            "🔧 Advanced features unavailable - contact support if persistent",  # augmentations_section
            "Clear, direct communication recommended",  # tone_format
            "Success: Error resolved and normal functionality restored",  # evaluation_criteria
            f'<div class="model-attribution"><strong>🔧 Error Recovery:</strong> {model} | <strong>📧 Support:</strong> help@promptcraft.ai</div>',  # model_attribution
            '<div id="file-sources">🔧 Error recovery mode - file processing affected</div>',  # file_sources
        )

    # Request Handling Methods
    def handle_journey1_request(self, text_input: str, session_id: str) -> str:
        """Handle Journey 1 enhancement requests with rate limiting."""
        if not self.rate_limiter.check_request_rate(session_id):
            return "Rate limit exceeded. Please wait before making another request."

        if not text_input:
            return "Error: Invalid input provided."

        # Update session activity and request count
        self.update_session_activity(session_id)

        try:
            # Process the request (mock implementation for testing)
            return self._process_journey1(text_input, session_id)
        except Exception as e:
            # Graceful error handling for fallback scenarios
            return f"Processing temporarily unavailable. Please try again later. Error: {e!s}"

    def handle_journey2_search(self, query: str, session_id: str) -> str:
        """Handle Journey 2 search requests with rate limiting."""
        if not self.rate_limiter.check_request_rate(session_id):
            return "Rate limit exceeded. Please wait before making another request."

        # Process the search (mock implementation for testing)
        return self._process_journey2_search(query, session_id)

    def handle_file_upload(self, files: list, session_id: str) -> str:
        """Handle file upload requests with rate limiting."""
        if not self.rate_limiter.check_file_upload_rate(session_id):
            return "File upload rate limit exceeded. Please wait before uploading more files."

        # Process the files (mock implementation for testing)
        return self._process_file_uploads(files, session_id)

    def _process_journey1(self, text_input: str, _session_id: str) -> str:
        """Process Journey 1 enhancement (mock implementation)."""
        return f"Enhanced prompt for: {text_input[:50]}..."

    def _process_journey2_search(self, query: str, _session_id: str) -> str:
        """Process Journey 2 search (mock implementation)."""
        return f"Search results for: {query}"

    def _process_file_uploads(self, files: list, _session_id: str) -> str:
        """Process file uploads (mock implementation)."""
        return f"Files processed successfully: {len(files)} files"

    # Session Management Methods
    def get_session_state(self, session_id: str) -> dict:
        """Get or create session state for a session."""
        if session_id not in self.session_states:
            self.session_states[session_id] = {
                "session_id": session_id,
                "created_at": time.time(),
                "request_count": 0,
                "last_activity": time.time(),
            }
            self.active_sessions[session_id] = True

        return self.session_states[session_id]

    def update_session_activity(self, session_id: str) -> None:
        """Update session activity timestamp and request count."""
        state = self.get_session_state(session_id)
        state["last_activity"] = time.time()
        state["request_count"] = state.get("request_count", 0) + 1

    def cleanup_inactive_sessions(self, max_age: int = 3600) -> None:
        """Clean up inactive sessions older than max_age seconds."""
        current_time = time.time()
        inactive_sessions = []

        for session_id, state in self.session_states.items():
            if current_time - state["last_activity"] > max_age:
                inactive_sessions.append(session_id)

        for session_id in inactive_sessions:
            del self.session_states[session_id]
            if session_id in self.active_sessions:
                del self.active_sessions[session_id]

    def get_system_status(self) -> dict:
        """Get system status information."""
        total_requests = sum(state.get("request_count", 0) for state in self.session_states.values())
        uptime = time.time() - getattr(self, "_start_time", time.time())

        return {
            "active_sessions": len(self.active_sessions),
            "total_requests": total_requests,
            "uptime": uptime,
        }

    # Model Selection Methods
    def get_available_models(self) -> list:
        """Get list of available models."""
        return list(self.model_costs.keys())

    def select_model(self, model_name: str) -> str:
        """Select a model for use."""
        if model_name in self.model_costs:
            return model_name
        return "gpt-4o-mini"  # Default fallback

    # Utility Methods
    def format_code_for_copy(self, content: str, language: str = "text") -> str:
        """Format content for copying as code."""
        if not content:
            return ""

        # Simple formatting for copying
        return f"```{language}\n{content}\n```"

    def validate_file(self, filename: str, file_size: int) -> tuple[bool, str]:
        """Validate file based on name and size."""
        if not filename:
            return False, "No filename provided"

        # Check file size - use 10MB limit for security (test expects 50MB to fail)
        max_size = 10 * 1024 * 1024  # 10MB
        if file_size >= max_size:
            return False, f"File too large: {file_size} bytes exceeds {max_size} bytes"

        # Check file extension
<<<<<<< HEAD
=======

>>>>>>> 5a5ac489
        file_ext = Path(filename).suffix.lower()
        if file_ext not in self.settings.supported_file_types:
            return False, f"Unsupported file type: {file_ext}"

        return True, "File is valid"

    def export_content(self, content: str, format_type: str) -> str:
        """Export content in specified format."""
        if not content:
            return ""

        if format_type == "txt":
            return content
        if format_type == "md":
            return f"# Exported Content\n\n{content}"
        if format_type == "json":
<<<<<<< HEAD
=======

>>>>>>> 5a5ac489
            return json.dumps({"content": content}, indent=2)
        return content

    def health_check(self) -> dict:
        """Perform health check and return status."""
        try:
            # Check basic functionality
            components_status = {
                "rate_limiter": "healthy" if self.rate_limiter else "unhealthy",
                "session_manager": "healthy" if self.session_states is not None else "unhealthy",
                "model_costs": "healthy" if self.model_costs else "unhealthy",
            }

            # Overall health determination
            unhealthy_components = [k for k, v in components_status.items() if v == "unhealthy"]
            if len(unhealthy_components) == 0:
                overall_status = "healthy"
            elif len(unhealthy_components) <= len(components_status) // 2:
                overall_status = "degraded"
            else:
                overall_status = "unhealthy"

            return {
                "status": overall_status,
                "components": components_status,
                "timestamp": time.time(),
            }
        except Exception as e:
            self.logger.error("Health check failed: %s", e)
            return {
                "status": "unhealthy",
                "components": {"error": str(e)},
                "timestamp": time.time(),
            }


def create_app() -> gr.Blocks:
    """Create and return the Gradio application."""
    interface = MultiJourneyInterface()
    return interface.create_interface()


if __name__ == "__main__":
    app = create_app()
    app.launch(server_name="127.0.0.1", server_port=7860, share=False, debug=True)<|MERGE_RESOLUTION|>--- conflicted
+++ resolved
@@ -15,10 +15,6 @@
 import json
 import logging
 import mimetypes
-<<<<<<< HEAD
-import os
-=======
->>>>>>> 5a5ac489
 import signal
 import tarfile
 import time
@@ -565,10 +561,6 @@
     ) -> None:
         """Create Journey 1: Smart Templates interface with enhanced file upload."""
         # Initialize Journey 1 processor
-<<<<<<< HEAD
-=======
-
->>>>>>> 5a5ac489
         journey1_processor = Journey1SmartTemplates()
         export_utils = ExportUtils()
 
@@ -732,10 +724,6 @@
                 session_state: dict[str, Any],
             ) -> tuple[str, ...]:
                 """Handle the enhancement process with comprehensive security validation."""
-<<<<<<< HEAD
-=======
-
->>>>>>> 5a5ac489
                 try:
                     # Initialize session if needed
                     if session_state.get("session_start_time") is None:
@@ -857,14 +845,10 @@
                         files = processed_files
 
                     # 4. TEXT INPUT VALIDATION
-<<<<<<< HEAD
-                    if text_input and len(text_input) > MAX_TEXT_INPUT_LENGTH:  # 50KB text limit
-=======
-                    if text_input and len(text_input) > self.MAX_TEXT_INPUT_SIZE:
->>>>>>> 5a5ac489
+                    if text_input and len(text_input) > self.MAX_TEXT_INPUT_SIZE:  # 50KB text limit
                         raise gr.Error(
                             f"❌ Input Error: Text input is too long ({len(text_input)} characters). "
-                            f"Maximum {MAX_TEXT_INPUT_LENGTH:,} characters allowed. Please shorten your text.",
+                            f"Maximum {self.MAX_TEXT_INPUT_SIZE:,} characters allowed. Please shorten your text.",
                         )
 
                     # 5. UPDATE SESSION TRACKING
@@ -880,11 +864,7 @@
                     # 6. PROCESS WITH VALIDATED INPUTS AND COMPREHENSIVE ERROR HANDLING
                     try:
                         # Add timeout and processing constraints
-<<<<<<< HEAD
-                        def timeout_handler(signum, frame):
-=======
                         def timeout_handler(_signum: int, _frame: Any) -> NoReturn:
->>>>>>> 5a5ac489
                             raise TimeoutError("Processing timeout exceeded")
 
                         # Set processing timeout (30 seconds)
@@ -906,11 +886,7 @@
                             signal.alarm(0)
 
                         # Validate result structure
-<<<<<<< HEAD
-                        if not result or len(result) < MIN_RESULT_LENGTH:
-=======
                         if not result or len(result) < self.MIN_RESULT_FIELDS:
->>>>>>> 5a5ac489
                             # Fallback to safe default result
                             result = self._create_fallback_result(text_input, custom_model)
 
@@ -1188,11 +1164,7 @@
         Raises:
             gr.Error: If text input exceeds limits
         """
-<<<<<<< HEAD
-        if text_input and len(text_input) > MAX_TEXT_INPUT_LENGTH:  # 50KB text limit
-=======
-        if text_input and len(text_input) > self.MAX_TEXT_INPUT_SIZE:
->>>>>>> 5a5ac489
+        if text_input and len(text_input) > self.MAX_TEXT_INPUT_SIZE:  # 50KB text limit
             raise gr.Error(
                 f"❌ Input Error: Text input is too long ({len(text_input)} characters). "
                 f"Maximum 50,000 characters allowed. Please shorten your text.",
@@ -1262,10 +1234,6 @@
         except ImportError:
             # Fallback if python-magic not available
             self.logger.warning("python-magic not available, falling back to basic MIME detection")
-<<<<<<< HEAD
-=======
-
->>>>>>> 5a5ac489
             guessed_mime, _ = mimetypes.guess_type(file_path)
             return guessed_mime or "application/octet-stream", guessed_mime or "application/octet-stream"
         except Exception as e:
@@ -1324,10 +1292,6 @@
         Raises:
             gr.Error: If archive bomb characteristics are detected
         """
-<<<<<<< HEAD
-=======
-
->>>>>>> 5a5ac489
         # Only check files that could be compressed archives
         archive_mimes = [
             "application/zip",
@@ -1380,11 +1344,7 @@
 
         # Heuristic 2: Size-based checks (regardless of format)
         # If a very small file claims to be an archive, it's suspicious
-<<<<<<< HEAD
-        if file_size < MIN_ARCHIVE_SIZE:  # Less than 100 bytes
-=======
-        if file_size < self.MIN_ARCHIVE_SIZE_BYTES:
->>>>>>> 5a5ac489
+        if file_size < self.MIN_ARCHIVE_SIZE_BYTES:  # Less than 100 bytes
             raise gr.Error(
                 f"❌ Security Error: Archive file is suspiciously small ({file_size} bytes). "
                 f"This could be an archive bomb designed to expand enormously when extracted.",
@@ -1449,11 +1409,7 @@
         except zipfile.BadZipFile as e:
             raise gr.Error(
                 "❌ Security Error: File appears to be a corrupted or malicious ZIP archive.",
-<<<<<<< HEAD
-            ) from None
-=======
             ) from e
->>>>>>> 5a5ac489
         except Exception as e:
             self.logger.warning("ZIP bomb detection failed: %s", e)
             # Conservative approach - block if we can't safely analyze
@@ -1535,11 +1491,7 @@
             raise gr.Error(
                 "❌ Security Error: Unable to safely analyze compressed archive. "
                 "File blocked as a security precaution.",
-<<<<<<< HEAD
             ) from e
-=======
-            ) from None
->>>>>>> 5a5ac489
 
     def _process_file_safely(self, file_path: str, file_size: int, chunk_size: int = 8192) -> str:
         """
@@ -1623,22 +1575,15 @@
             self.logger.error("Unexpected error processing file %s: %s", file_path, e)
             raise gr.Error(
                 "❌ Processing Error: Unable to process file safely. Please try again or contact support.",
-<<<<<<< HEAD
             ) from e
-=======
-            ) from None
->>>>>>> 5a5ac489
 
     def _create_fallback_result(self, text_input: str, model: str) -> tuple:
         """Create fallback result when normal processing fails."""
         fallback_prompt = f"""
 **Enhanced Prompt (Fallback Mode)**
 
-<<<<<<< HEAD
-Your original input: {text_input[:FALLBACK_PREVIEW_LENGTH]}{"..." if len(text_input) > FALLBACK_PREVIEW_LENGTH else ""}
-=======
 Your original input: {text_input[:self.MAX_FALLBACK_CHARS]}{"..." if len(text_input) > self.MAX_FALLBACK_CHARS else ""}
->>>>>>> 5a5ac489
+Your original input: {text_input[:self.MAX_FALLBACK_CHARS]}{"..." if len(text_input) > self.MAX_FALLBACK_CHARS else ""}
 
 **Note**: The advanced enhancement system is temporarily unavailable. Here's a basic structure to help you proceed:
 
@@ -1646,11 +1591,8 @@
 Please provide more context about your specific goals and requirements.
 
 ## Request
-<<<<<<< HEAD
-{text_input[:REQUEST_PREVIEW_LENGTH]}{"..." if len(text_input) > REQUEST_PREVIEW_LENGTH else ""}
-=======
 {text_input[:self.MAX_REQUEST_CHARS]}{"..." if len(text_input) > self.MAX_REQUEST_CHARS else ""}
->>>>>>> 5a5ac489
+{text_input[:self.MAX_REQUEST_CHARS]}{"..." if len(text_input) > self.MAX_REQUEST_CHARS else ""}
 
 ## Suggested Next Steps
 1. Clarify your specific objectives
@@ -1665,11 +1607,8 @@
         return (
             fallback_prompt,  # enhanced_prompt
             "Basic context analysis - please specify your role and goals",  # context_analysis
-<<<<<<< HEAD
-            f"Request: {text_input[:BRIEF_PREVIEW_LENGTH]}{'...' if len(text_input) > BRIEF_PREVIEW_LENGTH else ''}",  # request_specification
-=======
             f"Request: {text_input[:self.MAX_SUMMARY_CHARS]}{'...' if len(text_input) > self.MAX_SUMMARY_CHARS else ''}",  # request_specification
->>>>>>> 5a5ac489
+            f"Request: {text_input[:self.MAX_SUMMARY_CHARS]}{'...' if len(text_input) > self.MAX_SUMMARY_CHARS else ''}",  # request_specification
             "Examples will be provided when system is fully available",  # examples_section
             "Advanced frameworks temporarily unavailable",  # augmentations_section
             "Please specify your preferred tone and format",  # tone_format
@@ -1683,11 +1622,8 @@
         timeout_prompt = f"""
 **Enhanced Prompt (Timeout Recovery)**
 
-<<<<<<< HEAD
-Your request: {text_input[:TIMEOUT_PREVIEW_LENGTH]}{"..." if len(text_input) > TIMEOUT_PREVIEW_LENGTH else ""}
-=======
 Your request: {text_input[:self.MAX_TIMEOUT_CHARS]}{"..." if len(text_input) > self.MAX_TIMEOUT_CHARS else ""}
->>>>>>> 5a5ac489
+Your request: {text_input[:self.MAX_TIMEOUT_CHARS]}{"..." if len(text_input) > self.MAX_TIMEOUT_CHARS else ""}
 
 **⏱️ Processing Timeout Notice**: Your request is complex and requires more processing time than currently available.
 
@@ -1698,11 +1634,8 @@
 3. **Clear context**: Provide essential background only
 
 ## Quick Enhancement
-<<<<<<< HEAD
-Your core request appears to be: {text_input[:OBJECTIVE_PREVIEW_LENGTH]}{"..." if len(text_input) > OBJECTIVE_PREVIEW_LENGTH else ""}
-=======
 Your core request appears to be: {text_input[:self.MAX_TIMEOUT_REQUEST_CHARS]}{"..." if len(text_input) > self.MAX_TIMEOUT_REQUEST_CHARS else ""}
->>>>>>> 5a5ac489
+Your core request appears to be: {text_input[:self.MAX_TIMEOUT_REQUEST_CHARS]}{"..." if len(text_input) > self.MAX_TIMEOUT_REQUEST_CHARS else ""}
 
 Consider refining this to be more specific and actionable.
 
@@ -1713,11 +1646,8 @@
         return (
             timeout_prompt,  # enhanced_prompt
             "⏱️ Timeout - please provide more focused context",  # context_analysis
-<<<<<<< HEAD
-            f"Simplified request needed: {text_input[:BRIEF_PREVIEW_LENGTH]}{'...' if len(text_input) > BRIEF_PREVIEW_LENGTH else ''}",  # request_specification
-=======
             f"Simplified request needed: {text_input[:self.MAX_SUMMARY_CHARS]}{'...' if len(text_input) > self.MAX_SUMMARY_CHARS else ''}",  # request_specification
->>>>>>> 5a5ac489
+            f"Simplified request needed: {text_input[:self.MAX_SUMMARY_CHARS]}{'...' if len(text_input) > self.MAX_SUMMARY_CHARS else ''}",  # request_specification
             "⏱️ Examples unavailable due to timeout - try simpler request",  # examples_section
             "⏱️ Advanced processing unavailable - reduce complexity",  # augmentations_section
             "Suggest concise, direct communication style",  # tone_format
@@ -1731,20 +1661,14 @@
         error_prompt = f"""
 **Enhanced Prompt (Error Recovery)**
 
-<<<<<<< HEAD
-Your input: {text_input[:ERROR_RECOVERY_PREVIEW_LENGTH]}{"..." if len(text_input) > ERROR_RECOVERY_PREVIEW_LENGTH else ""}
-=======
 Your input: {text_input[:self.MAX_PREVIEW_CHARS]}{"..." if len(text_input) > self.MAX_PREVIEW_CHARS else ""}
->>>>>>> 5a5ac489
+Your input: {text_input[:self.MAX_PREVIEW_CHARS]}{"..." if len(text_input) > self.MAX_PREVIEW_CHARS else ""}
 
 **🔧 System Recovery Mode**: An error occurred during processing, but we've created this basic enhancement to help you proceed.
 
 ## Basic Structure
-<<<<<<< HEAD
-**Objective**: {text_input[:BRIEF_PREVIEW_LENGTH]}{"..." if len(text_input) > BRIEF_PREVIEW_LENGTH else ""}
-=======
 **Objective**: {text_input[:self.MAX_SUMMARY_CHARS]}{"..." if len(text_input) > self.MAX_SUMMARY_CHARS else ""}
->>>>>>> 5a5ac489
+**Objective**: {text_input[:self.MAX_SUMMARY_CHARS]}{"..." if len(text_input) > self.MAX_SUMMARY_CHARS else ""}
 
 **Recommended approach**:
 1. Define clear, specific goals
@@ -1765,11 +1689,8 @@
         return (
             error_prompt,  # enhanced_prompt
             "🔧 Error recovery - basic context structure provided",  # context_analysis
-<<<<<<< HEAD
-            f"Core request: {text_input[:BRIEF_PREVIEW_LENGTH]}{'...' if len(text_input) > BRIEF_PREVIEW_LENGTH else ''}",  # request_specification
-=======
             f"Core request: {text_input[:self.MAX_SUMMARY_CHARS]}{'...' if len(text_input) > self.MAX_SUMMARY_CHARS else ''}",  # request_specification
->>>>>>> 5a5ac489
+            f"Core request: {text_input[:self.MAX_SUMMARY_CHARS]}{'...' if len(text_input) > self.MAX_SUMMARY_CHARS else ''}",  # request_specification
             "🔧 Examples temporarily unavailable - error recovery mode",  # examples_section
             "🔧 Advanced features unavailable - contact support if persistent",  # augmentations_section
             "Clear, direct communication recommended",  # tone_format
@@ -1901,10 +1822,6 @@
             return False, f"File too large: {file_size} bytes exceeds {max_size} bytes"
 
         # Check file extension
-<<<<<<< HEAD
-=======
-
->>>>>>> 5a5ac489
         file_ext = Path(filename).suffix.lower()
         if file_ext not in self.settings.supported_file_types:
             return False, f"Unsupported file type: {file_ext}"
@@ -1921,10 +1838,6 @@
         if format_type == "md":
             return f"# Exported Content\n\n{content}"
         if format_type == "json":
-<<<<<<< HEAD
-=======
-
->>>>>>> 5a5ac489
             return json.dumps({"content": content}, indent=2)
         return content
 
