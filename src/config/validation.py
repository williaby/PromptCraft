"""Configuration validation utilities.

This module provides shared validation functions to avoid circular imports
between settings and health modules.
"""

import logging
from typing import TYPE_CHECKING

if TYPE_CHECKING:
    from .settings import ApplicationSettings

logger = logging.getLogger(__name__)


def validate_configuration_on_startup(settings: "ApplicationSettings") -> None:
    """Validate configuration settings on application startup.

    This function is extracted here to avoid circular imports between
    settings.py and health.py modules.

    Args:
        settings: The application settings to validate

    Raises:
        ConfigurationValidationError: If validation fails
    """
<<<<<<< HEAD
    # Import the actual validation function locally to avoid circular imports
=======
    # Import here to avoid circular dependency at module level
>>>>>>> d0c4c131
    from .settings import validate_configuration_on_startup as _validate

    return _validate(settings)<|MERGE_RESOLUTION|>--- conflicted
+++ resolved
@@ -25,11 +25,7 @@
     Raises:
         ConfigurationValidationError: If validation fails
     """
-<<<<<<< HEAD
-    # Import the actual validation function locally to avoid circular imports
-=======
     # Import here to avoid circular dependency at module level
->>>>>>> d0c4c131
     from .settings import validate_configuration_on_startup as _validate
 
     return _validate(settings)