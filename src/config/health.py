--- conflicted
+++ resolved
@@ -280,16 +280,12 @@
             def is_sensitive_quoted_value(match: re.Match[str]) -> bool:
                 value = match.group(1) if match.groups() else match.group(0)[1:-1]
                 # Don't sanitize short field names that look like identifiers
-<<<<<<< HEAD
                 if (
                     len(value) <= _SENSITIVE_DATA_LENGTH_THRESHOLD
                     and "_" in value
                     and value.islower()
-                    and value.isalnum() == False
+                    and value.isalnum() is False
                 ):
-=======
-                if len(value) <= 8 and "_" in value and value.islower() and value.isalnum() is False:
->>>>>>> 5a5ac489
                     return False
                 # Check if the quoted value looks like sensitive data or is just any value being quoted
                 sensitive_indicators = ["pass", "secret", "token", "auth", "credential"]
