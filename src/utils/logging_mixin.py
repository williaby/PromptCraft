"""Logging mixin for consistent logging across PromptCraft components.

This module provides a reusable mixin class that standardizes logging
setup and configuration across all project components.
"""

import logging
from typing import Any


class LoggerMixin:
    """Mixin to provide consistent logging setup across components.

    This mixin provides a standardized way to set up logging for any class
    in the PromptCraft project. It ensures consistent logger naming and
    configuration while allowing for component-specific customization.

    Example:
        >>> class MyComponent(LoggerMixin):
        ...     def __init__(self):
        ...         super().__init__(logger_name="my_component")
        ...         self.logger.info("Component initialized")
    """

    def __init__(
        self,
        logger_name: str | None = None,
        log_level: int | None = None,
        *args: Any,
        **kwargs: Any,
    ) -> None:
        """Initialize logger for the component.

        Args:
            logger_name: Custom logger name. If None, uses class name.
            log_level: Custom log level. If None, uses existing level.
            *args: Additional positional arguments for parent classes.
            **kwargs: Additional keyword arguments for parent classes.
        """
        super().__init__(*args, **kwargs)

        # Create logger with hierarchical naming
        if logger_name is None:
            logger_name = f"promptcraft.{self.__class__.__module__}.{self.__class__.__name__}"
        elif not logger_name.startswith("promptcraft."):
            logger_name = f"promptcraft.{logger_name}"

        self.logger = logging.getLogger(logger_name)

        # Set custom log level if provided
        if log_level is not None:
            self.logger.setLevel(log_level)

        # Ensure logger has at least INFO level if not set
        if not self.logger.level:
            self.logger.setLevel(logging.INFO)

    def log_method_entry(
        self,
        method_name: str,
        *args: Any,
        **kwargs: Any,
    ) -> None:
        """Log method entry with parameters (for debugging).

        Args:
            method_name: Name of the method being entered.
            *args: Method arguments.
            **kwargs: Method keyword arguments.
        """
        if self.logger.isEnabledFor(logging.DEBUG):
            self.logger.debug(
                "Entering %s with args=%s, kwargs=%s",
                method_name,
                args,
                {k: v for k, v in kwargs.items() if not k.startswith("_")},
            )

    def log_method_exit(self, method_name: str, result: Any = None) -> None:
        """Log method exit with result (for debugging).

        Args:
            method_name: Name of the method being exited.
            result: Method return value.
        """
        if self.logger.isEnabledFor(logging.DEBUG):
            if result is not None:
                self.logger.debug("Exiting %s with result=%s", method_name, result)
            else:
                self.logger.debug("Exiting %s", method_name)

    def log_error_with_context(
        self,
        error: Exception,
        context: dict[str, Any] | None = None,
        method_name: str | None = None,
    ) -> None:
        """Log error with additional context information.

        Args:
            error: The exception that occurred.
            context: Additional context information.
            method_name: Name of the method where error occurred.
        """
        context = context or {}
        location = f" in {method_name}" if method_name else ""

        self.logger.error(
            "Error%s: %s - Context: %s",
            location,
            error,
            context,
            exc_info=True,
        )

    def log_performance_metric(
        self,
        metric_name: str,
        value: float,
        unit: str = "ms",
        context: dict[str, Any] | None = None,
    ) -> None:
        """Log performance metrics in a structured format.

        Args:
            metric_name: Name of the performance metric.
            value: Metric value.
            unit: Unit of measurement.
            context: Additional context information.
        """
        context = context or {}
        self.logger.info(
            "PERF_METRIC: %s=%.2f%s - Context: %s",
            metric_name,
            value,
            unit,
            context,
        )

    def log_state_change(
        self,
        from_state: str,
        to_state: str,
        reason: str | None = None,
        context: dict[str, Any] | None = None,
    ) -> None:
        """Log state transitions in a structured format.

        Args:
            from_state: Previous state.
            to_state: New state.
            reason: Reason for state change.
            context: Additional context information.
        """
        context = context or {}
        reason_text = f" (reason: {reason})" if reason else ""

        self.logger.info(
            "STATE_CHANGE: %s -> %s%s - Context: %s",
            from_state,
            to_state,
            reason_text,
            context,
        )

    def log_business_event(
        self,
        event_name: str,
        event_data: dict[str, Any] | None = None,
        level: int = logging.INFO,
    ) -> None:
        """Log business events in a structured format.

        Args:
            event_name: Name of the business event.
            event_data: Event-specific data.
            level: Log level for the event.
        """
        event_data = event_data or {}
        self.logger.log(
            level,
            "BUSINESS_EVENT: %s - Data: %s",
            event_name,
            event_data,
        )


class StructuredLoggerMixin(LoggerMixin):
    """Enhanced logger mixin with structured logging capabilities.

    This extends LoggerMixin with additional structured logging features
    for better observability and monitoring integration.
    """

    def __init__(
        self,
        component_id: str | None = None,
        correlation_id: str | None = None,
        *args: Any,
        **kwargs: Any,
    ) -> None:
        """Initialize structured logger.

        Args:
            component_id: Unique identifier for this component instance.
            correlation_id: Correlation ID for request tracing.
            *args: Additional positional arguments.
            **kwargs: Additional keyword arguments.
        """
        super().__init__(*args, **kwargs)
        self.component_id = component_id or f"{self.__class__.__name__}_instance"
        self.correlation_id = correlation_id

    def _get_structured_context(
        self,
        additional_context: dict[str, Any] | None = None,
    ) -> dict[str, Any]:
        """Get base structured context for logging.

        Args:
            additional_context: Additional context to merge.

        Returns:
            Combined context dictionary.
        """
        context = {
            "component_id": self.component_id,
            "component_class": self.__class__.__name__,
        }

        if self.correlation_id:
            context["correlation_id"] = self.correlation_id

        if additional_context:
            context.update(additional_context)

        return context

    def log_structured(
        self,
        level: int,
        message: str,
        event_type: str | None = None,
        **kwargs: Any,
    ) -> None:
        """Log with structured context.

        Args:
            level: Log level.
            message: Log message.
            event_type: Type of event (e.g., 'api_call', 'state_change').
            **kwargs: Additional structured data.
        """
        context = self._get_structured_context(kwargs)

        if event_type:
            context["event_type"] = event_type

<<<<<<< HEAD
        self.logger.log(level, message + " - Context: %s", context)
=======
        self.logger.log(level, "%s - Context: %s", message, context)
>>>>>>> 5a5ac489

    def log_api_call(
        self,
        endpoint: str,
        method: str = "GET",
        status_code: int | None = None,
        duration_ms: float | None = None,
        **kwargs: Any,
    ) -> None:
        """Log API call with structured data.

        Args:
            endpoint: API endpoint called.
            method: HTTP method.
            status_code: Response status code.
            duration_ms: Call duration in milliseconds.
            **kwargs: Additional context.
        """
        context = {
            "endpoint": endpoint,
            "method": method,
            **kwargs,
        }

        if status_code is not None:
            context["status_code"] = status_code

        if duration_ms is not None:
            context["duration_ms"] = duration_ms

        self.log_structured(
            logging.INFO,
            f"API call: {method} {endpoint}",
            event_type="api_call",
            **context,
        )


def get_component_logger(
    component_name: str,
    level: int = logging.INFO,
) -> logging.Logger:
    """Get a standardized logger for a component.

    Args:
        component_name: Name of the component.
        level: Log level to set.

    Returns:
        Configured logger instance.
    """
    logger_name = f"promptcraft.{component_name}"
    logger = logging.getLogger(logger_name)
    logger.setLevel(level)
    return logger<|MERGE_RESOLUTION|>--- conflicted
+++ resolved
@@ -256,11 +256,7 @@
         if event_type:
             context["event_type"] = event_type
 
-<<<<<<< HEAD
-        self.logger.log(level, message + " - Context: %s", context)
-=======
         self.logger.log(level, "%s - Context: %s", message, context)
->>>>>>> 5a5ac489
 
     def log_api_call(
         self,
