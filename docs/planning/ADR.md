--- conflicted
+++ resolved
@@ -1,1171 +1,1166 @@
-# PromptCraft-Hybrid: Architecture Decision Record (ADR)
-
-**Version**: 1.0
-**Date**: June 2025
-**Status**: Living Document
-**Audience**: Senior Systems Architects, Technical Decision Makers
-
----
-
-## Table of Contents
-
-1. [Executive Summary](#1-executive-summary)
-2. [Core Architecture Principles](#2-core-architecture-principles)
-3. [System Goals & Non-Goals](#3-system-goals--non-goals)
-4. [Key Architecture Decisions](#4-key-architecture-decisions)
-5. [Component Architecture](#5-component-architecture)
-6. [Data Architecture](#6-data-architecture)
-7. [Integration Patterns](#7-integration-patterns)
-8. [Security Architecture](#8-security-architecture)
-9. [Performance & Scalability](#9-performance--scalability)
-10. [HyDE Architecture](#10-hyde-architecture)
-11. [Agent Architecture](#11-agent-architecture)
-12. [Phased Delivery Architecture](#12-phased-delivery-architecture)
-13. [Future Architecture Considerations](#13-future-architecture-considerations)
-14. [Unraid vs Ubuntu Server Deployment Decision](#14-unraid-vs-ubuntu-server-deployment-decision)
-
----
-
-## 1. Executive Summary
-
-PromptCraft-Hybrid is a distributed AI workbench that orchestrates multiple specialized services to deliver
-intelligent prompt generation through **HyDE-enhanced query processing** and **domain-specific AI agents**. The
-architecture prioritizes **intelligent query understanding**, **configuration over code**, **security by design**,
-and **cost-effective scalability** through a hybrid on-premise/cloud deployment model delivered in four progressive
-phases.
-
-### 1.1 Architectural Philosophy
-
-> "Configure what is common, build what is unique, enhance what is ambiguous"
-
-We leverage best-in-class open-source and managed services for commodity functionality while focusing development
-effort on our unique value propositions: HyDE-powered query intelligence, focused AI agents, and
-C.R.E.A.T.E.-compliant prompt generation.
-
-### 1.2 System Boundaries
-
-```mermaid
-graph TB
-    subgraph "What We Build"
-        A[HyDE Intelligence]
-        B[Agent Orchestration]
-        C[Claude.md Generation]
-        D[User Journeys]
-    end
-
-    subgraph "What We Configure"
-        E[Zen MCP Server]
-        F[Vector Database]
-        G[LLM Endpoints]
-        H[Search Services]
-        I[Existing MCP Servers]
-    end
-
-    subgraph "What We Reuse"
-        J[CI/CD from ledgerbase]
-        K[Security from .github]
-        L[Docs from FISProject]
-        M[UI from PromptCraft]
-    end
-```
-
----
-
-## 2. Core Architecture Principles
-
-### 2.1 Principle: Maximum Code Reuse
-
-**Decision**: 70% of code comes from proven repositories (ledgerbase, FISProject, .github, PromptCraft)
-
-**Rationale**:
-
-- Reduces development time from 13 weeks to 7 weeks
-- Leverages battle-tested patterns
-- Minimizes bugs in commodity functionality
-- Allows focus on unique value
-
-**Implementation**:
-
-```yaml
-code_reuse_sources:
-  ci_cd:
-    source: "ledgerbase"
-    components: ["github_workflows", "test_infrastructure", "deployment_scripts"]
-  security:
-    source: ".github"
-    components: ["pre_commit_hooks", "security_policies", "dependency_scanning"]
-  documentation:
-    source: "FISProject"
-    components: ["sphinx_config", "doc_templates", "build_scripts"]
-  ui_components:
-    source: "PromptCraft"
-    components: ["gradio_app", "ui_patterns", "component_library"]
-```
-
-**Trade-offs**:
-
-- Must maintain compatibility with upstream changes
-- Some customization limitations
-- Dependency on external code quality
-
-### 2.2 Principle: Hybrid Infrastructure
-
-**Decision**: On-premise compute/storage + minimal cloud services
-
-**Rationale**:
-
-- Leverages existing 256GB RAM server with NVMe storage
-- Reduces operational costs to ~$175/month
-- Maintains data sovereignty for sensitive information
-- Uses cloud only for public endpoints and managed AI services
-
-**Trade-offs**:
-
-- Requires Cloudflare tunnel for secure access
-- Single point of failure for on-premise components
-- Limited geographic distribution
-
-### 2.3 Principle: Progressive Delivery
-
-**Decision**: Four-phase rollout with clear value at each phase
-
-**Rationale**:
-
-- Reduces risk through incremental delivery
-- Validates architecture assumptions early
-- Provides value from Week 2
-- Allows for course correction
-
-**Implementation**:
-
-- Phase 1: Journey 1 + Journey 3 Light
-- Phase 2: Journey 2 + Initial Agents
-- Phase 3: Journey 4 + Advanced Features
-- Phase 4: Continuous Agent Addition
-
-### 2.4 Principle: Security by Design
-
-**Decision**: AssuredOSS dependencies, Azure Key Vault, managed identities
-
-**Rationale**:
-
-- Supply chain attacks are increasing
-- Credentials in code are a major vulnerability
-- Google-vetted packages reduce risk
-- Managed identities eliminate secrets
-
-**Trade-offs**:
-
-- AssuredOSS limits package choices
-- Key Vault adds complexity
-- Requires Azure subscription
-
----
-
-## 3. System Goals & Non-Goals
-
-### 3.1 Goals
-
-1. **Generate High-Quality Prompts**: Use Sequential Thinking for structured decomposition
-2. **Create Domain Experts**: Focused agents with specialized knowledge
-3. **Optimize for Developers**: Claude.md generation for Cursor IDE
-4. **Maintain Low Costs**: <$175/month operational expenses
-5. **Enable Rapid Updates**: Blue-green deployment per agent
-6. **Ensure Reliability**: 99.9% uptime through redundancy
-7. **Progressive Value Delivery**: Working system from Week 2
-
-### 3.2 Non-Goals
-
-1. **NOT a General-Purpose LLM**: We orchestrate, not train models
-2. **NOT a Data Lake**: Focused knowledge per agent, not everything
-3. **NOT Multi-Region**: Single deployment location is sufficient
-4. **NOT Real-Time**: 500ms p95 latency is acceptable
-5. **NOT Anonymous**: All users authenticated, no public access
-6. **NOT Everything Day 1**: Phased delivery is intentional
-
-### 3.3 Success Metrics
-
-| Metric              | Target   | Measurement                  | Phase   |
-| ------------------- | -------- | ---------------------------- | ------- |
-| User Adoption       | >75%     | Active users in target group | Phase 1 |
-| Agent Accuracy      | >90%     | Correct agent selection      | Phase 2 |
-| Response Quality    | >4.5/5   | User ratings                 | Phase 2 |
-| Cost per Query      | <$0.05   | API tracking                 | All     |
-| Agent Creation Time | <1 hour  | End-to-end                   | Phase 4 |
-| Knowledge Freshness | <30 days | Update tracking              | All     |
-| p95 Latency         | <500ms   | Performance monitoring       | All     |
-
----
-
-## 4. Key Architecture Decisions
-
-### 4.1 ADR-001: Zen MCP Server Orchestration
-
-**Context**: Need to coordinate multiple AI capabilities
-
-**Decision**: Use Zen MCP Server as central orchestrator
-
-**Consequences**:
-
-- ✅ Single integration point for all MCP servers
-- ✅ Built-in error handling and retries
-- ✅ Consistent interface across services
-- ❌ Dependency on Zen MCP availability
-- ❌ Potential bottleneck for scaling
-
-**Alternatives Considered**:
-
-- Direct integration with each service (too complex)
-- Custom orchestration layer (reinventing the wheel)
-- Prefect/Airflow (overkill for real-time orchestration)
-
-### 4.2 ADR-002: Tiered Search Strategy
-
-**Context**: Balance search quality with cost
-
-**Decision**: Three-tier search hierarchy
-
-```mermaid
-graph LR
-    A[Query] --> B{Router}
-    B -->|Documentation| C[Context7 - Free]
-    B -->|General| D[Tavily - $0.0006]
-    B -->|Premium| E[Perplexity - $0.30]
-```
-
-**Consequences**:
-
-- ✅ 80% cost reduction vs Perplexity-only
-- ✅ Quality where it matters most
-- ✅ Budget predictability
-- ❌ Complex routing logic
-- ❌ Multiple API dependencies
-
-**Alternatives Considered**:
-
-- Perplexity only (too expensive)
-- Google Search API (not optimized for LLMs)
-- Building own search (massive undertaking)
-
-### 4.3 ADR-003: RAG Over Fine-Tuning
-
-**Context**: Need domain expertise for agents
-
-**Decision**: Use RAG with dedicated vector collections
-
-**Consequences**:
-
-- ✅ No model training costs
-- ✅ Easy updates (just add documents)
-- ✅ Explainable responses (source attribution)
-- ❌ Limited by retrieval quality
-- ❌ Requires embedding infrastructure
-
-**Alternatives Considered**:
-
-- Fine-tuning GPT-4 (expensive, rigid)
-- Prompt engineering only (insufficient for expertise)
-- Training custom models (out of scope)
-
-### 4.4 ADR-004: Gradio Over Custom UI
-
-**Context**: Need user interface quickly
-
-**Decision**: Use Gradio framework, reusing existing promptcraft_app.py
-
-**Consequences**:
-
-- ✅ 10x faster development
-- ✅ Built-in components for AI workflows
-- ✅ Automatic API generation
-- ✅ 70% code reuse from existing PromptCraft
-- ❌ Limited customization
-- ❌ Gradio-specific patterns
-
-**Alternatives Considered**:
-
-- React custom UI (too time-consuming)
-- Streamlit (less mature for our needs)
-- Open WebUI (not flexible enough)
-
-### 4.5 ADR-005: Simplified HyDE Implementation
-
-**Context**: Users provide vague queries that don't map well to knowledge bases; DSPy adds complexity
-
-**Decision**: Implement HyDE with rule-based + LLM hybrid approach instead of DSPy
-
-**Implementation Details**:
-
-```python
-# Rule-based pre-filter (instant, free)
-if obvious_high_specificity(query):
-    return direct_processing(query)
-elif obvious_low_specificity(query):
-    return clarification_questions(query)
-else:
-    # LLM only for ambiguous middle cases
-    return enhanced_hyde_processing(query)
-```
-
-**Consequences**:
-
-- ✅ 90% of DSPy benefits with 10% complexity
-- ✅ Easier debugging and maintenance
-- ✅ Faster initial implementation
-- ✅ Can upgrade to DSPy later if needed
-- ❌ Potentially less sophisticated analysis
-- ❌ Manual rule maintenance
-
-**Alternatives Considered**:
-
-- **DSPy implementation**: Too complex for Phase 1
-- **Pure LLM approach**: Too expensive and slow
-- **No HyDE**: Poor retrieval for vague queries
-
-### 4.6 ADR-006: Phased Agent Rollout
-
-**Context**: Building all agents upfront is risky and time-consuming
-
-**Decision**: Start with 2 agents in Phase 2, add incrementally
-
-**Consequences**:
-
-- ✅ Faster time to value
-- ✅ Learn from real usage patterns
-- ✅ Resource optimization
-- ✅ Risk reduction
-- ❌ Initial feature limitations
-- ❌ Need clear expansion criteria
-
-### 4.7 ADR-007: Sequential Thinking Integration
-
-**Context**: Complex queries need structured reasoning
-
-**Decision**: Integrate Sequential Thinking MCP in Phase 2
-
-**Consequences**:
-
-- ✅ 30% accuracy improvement for complex queries
-- ✅ Transparent reasoning chains
-- ✅ Better error diagnosis
-- ❌ 200-500ms additional latency
-- ❌ Another dependency
-
-### 4.8 ADR-008: Journey 3 Light Strategy
-
-**Context**: Developers need immediate value in Phase 1
-
-**Decision**: Provide basic Zen MCP + public search MCPs in Phase 1
-
-**Consequences**:
-
-- ✅ Immediate developer productivity
-- ✅ Validates core architecture early
-- ✅ No complex setup required
-- ❌ Limited initial capabilities
-- ❌ May create upgrade expectations
-
-### 4.9 ADR-009: Secure Dependency Management Strategy
-
-**Context**: Need to balance security, maintainability, and developer productivity for dependency updates
-
-**Security Expert Analysis**:
-
-- Exact pinning with hash verification provides maximum security
-- Range pinning enables automatic security fixes but introduces update risk
-- Mixed approach balances reproducibility with update discovery
-- Hash verification prevents supply chain attacks
-- Batching reduces review overhead but may delay security responses
-
-**IT Management Assessment**:
-
-- Manual hash regeneration creates bottlenecks for small teams
-- Automated verification is more sustainable than manual processes
-- Developer bypass risk if processes are too cumbersome
-- Monthly batching reduces PR fatigue while maintaining security responsiveness
-
-**Decision**: Implement hybrid automated dependency management strategy
-
-**Implementation**:
-
-```yaml
-dependency_strategy:
-  pinning_approach: "mixed"
-    # pyproject.toml: version ranges for discovery
-    # poetry.lock: exact versions for reproducibility
-
-  hash_verification: "automated"
-    # Requirements files include SHA256 hashes
-    # Renovate/CI regenerates hashes automatically
-    # No manual hash generation required
-
-  update_batching: "hybrid"
-    # Security-critical: immediate individual PRs
-    # Routine updates: monthly batched PRs
-    # Criteria: CVEs, crypto/auth libraries, core dependencies
-
-  github_actions: "commit_pinning"
-    # Actions pinned to commit hashes
-    # Python deps handled via poetry.lock
-
-  process: "automated_verification"
-    # Hash generation: automated via Renovate/CI
-    # Hash verification: automated in CI pipeline
-    # Human review: focus on dependency changes, not hashes
-```
-
-**Security Criteria for Individual PRs**:
-
-- Any package with active CVE
-- Cryptography, authentication, or authorization libraries
-- Core framework dependencies (FastAPI, Gradio, etc.)
-- Packages in the top 10% of security scan results
-
-**Consequences**:
-
-- ✅ 80% security benefit with 20% operational overhead
-- ✅ Sustainable for small team (3-5 developers)
-- ✅ Automated hash verification prevents supply chain attacks
-- ✅ Clear security prioritization reduces noise
-- ✅ Compatible with existing Poetry + Renovate + GitHub Actions toolchain
-- ❌ Some manual review overhead for security-critical updates
-- ❌ Monthly batching may delay non-critical patches
-- ❌ Requires maintenance of security classification rules
-
-**Alternatives Considered**:
-
-- **Manual hash generation**: Too much overhead for team size
-- **No hash verification**: Insufficient supply chain security
-- **Individual PRs for all updates**: Creates review fatigue
-- **Automated merging**: Too risky without human oversight
-- **Paid security tools**: Outside budget constraints
-
-**Success Metrics**:
-
-- Security scan failures: <5% of dependency updates
-- PR review time: <15 minutes average for routine updates
-- Critical security updates: merged within 24 hours
-- Developer satisfaction: >4/5 for dependency process
-
-**Review Schedule**: Quarterly review of security criteria and batching effectiveness
-
-### 4.10 ADR-010: Conditional CI Requirements Verification
-
-**Context**: Multi-branch worktree development workflow creates conflicts with strict requirements.txt verification in CI
-
-**Problem**:
-
-- Current CI workflow verifies requirements.txt hasn't changed after generation on ALL branches
-- In worktree environment with multiple feature branches, this causes constant CI failures
-- Feature branches may have different poetry.lock states than main/develop branches
-- Developers must constantly regenerate requirements files even for unrelated changes
-
-**Decision**: Implement conditional verification with branch-based rules and PR validation
-
-**Implementation**:
-
-```yaml
-ci_verification_strategy:
-  main_ci_workflow: "conditional_verification"
-    # Verification only runs on main/develop branches
-    # Feature branches skip verification to reduce friction
-
-  pr_validation_workflow: "smart_detection"
-    # New workflow detects poetry.lock changes in PRs
-    # Only validates requirements sync when dependencies change
-    # Provides clear error messages and fix instructions
-
-  branch_protection: "automated_enforcement"
-    # PR validation required for main/develop branches
-    # Prevents merge without proper requirements sync
-    # Maintains security without blocking development
-```
-
-**Rationale**:
-
-Security Expert Analysis:
-
-- Maintains strict verification where it matters most (production-ready branches)
-- Preserves cryptographic hash verification for supply chain security
-- Allows fast iteration on feature development without security compromise
-
-Developer Experience Assessment:
-
-- Reduces CI noise by ~80% for feature branch development
-- Eliminates false-positive failures from legitimate branch divergence
-- Provides clear, actionable feedback when verification fails
-
-**Consequences**:
-
-✅ **Benefits**:
-
-- 80% reduction in false-positive CI failures (estimated)
-- Preserved "Security First" principle on main/develop branches
-- Improved developer velocity on feature branches
-- Industry-standard tiered validation approach
-- No meaningful technical debt introduced
-- Trivial implementation (single conditional line)
-
-❌ **Trade-offs**:
-
-- Slight complexity addition with conditional logic
-- Two workflows to maintain instead of one
-- Requires developer education about when verification runs
-
-**Alternatives Considered**:
-
-- **Remove verification entirely**: Unacceptable security risk for production branches
-- **Keep current approach**: Unacceptable developer friction in worktree workflow
-- **Manual pre-commit hooks only**: Insufficient enforcement for production merges
-- **Separate requirements files per branch**: Overly complex solution
-
-**Success Metrics**:
-
-- Feature branch CI failure rate: <5% (from current ~40%)
-- Main/develop branch verification: 100% enforcement maintained
-- PR merge time: <2 hours average for dependency changes
-- Zero security incidents related to requirements tampering
-
-**Implementation Files**:
-
-- `.github/workflows/ci.yml`: Added conditional `if: github.ref == 'refs/heads/main' || github.ref == 'refs/heads/develop'`
-<<<<<<< HEAD
-- `.github/workflows/pr-validation.yml`: New smart PR validation workflow
-- `tests/test_ci_conditional_verification.md`: Comprehensive test scenarios
-=======
-- `.github/workflows/pr-validation.yml`: New workflow for PR-specific validation
-- `tests/test_ci_conditional_verification.md`: Test scenarios and edge cases
-
-**Review Schedule**: Monthly review of CI failure rates and security effectiveness
->>>>>>> e4a10666
-
----
-
-## 5. Component Architecture
-
-### 5.1 Component Interaction Model (Phase-Aware)
-
-```mermaid
-sequenceDiagram
-    participant U as User
-    participant G as Gradio UI
-    participant H as HyDE Processor
-    participant Q as Query Counselor
-    participant C as C.R.E.A.T.E. Agent
-    participant Z as Zen MCP
-    participant A as Specialized Agents
-    participant QD as Qdrant
-
-    Note over U,QD: Phase 1: Journey 1 Flow
-    U->>G: Submit Query
-    G->>H: Process Query
-    H->>Q: Analyze Specificity
-    Q->>H: Score & Guidance
-    H->>C: Enhanced Query
-    C->>QD: Retrieve Knowledge
-    QD->>C: C.R.E.A.T.E. Components
-    C->>G: Structured Prompt
-    G->>U: Display Result
-
-    Note over U,QD: Phase 2+: Orchestrated Flow
-    U->>G: Submit Query
-    G->>Z: Process with Orchestration
-    Z->>A: Route to Agents
-    A->>QD: Multi-Collection Retrieval
-    A->>Z: Agent Results
-    Z->>G: Synthesized Output
-```
-
-### 5.2 Component Responsibilities by Phase
-
-| Component           | Phase 1           | Phase 2               | Phase 3           | Phase 4            |
-| ------------------- | ----------------- | --------------------- | ----------------- | ------------------ |
-| **Gradio UI**       | Basic interface   | Agent selection       | API integration   | Full features      |
-| **HyDE Processor**  | Rule-based + LLM  | Enhanced patterns     | Context-aware     | Learning-enabled   |
-| **Query Counselor** | Simple analysis   | Multi-facet detection | Project awareness | Historical context |
-| **Zen MCP**         | Public MCPs only  | Full orchestration    | Advanced patterns | Custom MCPs        |
-| **Agents**          | C.R.E.A.T.E. only | +2 specialized        | +Security/Legal   | Unlimited          |
-| **Qdrant**          | Single collection | Multi-collection      | Optimized indexes | Federated search   |
-
-### 5.3 Stateless Design
-
-All components are stateless except:
-
-- **Qdrant**: Vector embeddings (backed up daily)
-- **Redis**: Cache (ephemeral, can be rebuilt)
-- **Agent Knowledge**: File system (version controlled)
-
----
-
-## 6. Data Architecture
-
-### 6.1 Phased Data Evolution
-
-```mermaid
-graph TD
-    subgraph "Phase 1 Data"
-        P1A[Core C.R.E.A.T.E.]
-        P1B[Basic Templates]
-    end
-
-    subgraph "Phase 2 Data"
-        P2A[Agent Knowledge]
-        P2B[Orchestration Patterns]
-        P2C[Multi-Agent Templates]
-    end
-
-    subgraph "Phase 3 Data"
-        P3A[Project Context]
-        P3B[Execution History]
-        P3C[Validation Rules]
-    end
-
-    subgraph "Phase 4 Data"
-        P4A[Custom Domains]
-        P4B[Learning Data]
-        P4C[Performance Metrics]
-    end
-
-    P1A --> P2A
-    P2A --> P3A
-    P3A --> P4A
-```
-
-### 6.2 Collection Strategy
-
-Each phase adds new collections:
-
-```python
-phase_collections = {
-    "phase_1": {
-        "core_create": {"size": 1536, "distance": "cosine"}
-    },
-    "phase_2": {
-        "irs_8867_knowledge": {"size": 1536, "distance": "cosine"},
-        "web_dev_knowledge": {"size": 1536, "distance": "cosine"},
-        "orchestration_patterns": {"size": 1536, "distance": "cosine"}
-    },
-    "phase_3": {
-        "security_knowledge": {"size": 1536, "distance": "cosine"},
-        "legal_knowledge": {"size": 1536, "distance": "cosine"},
-        "execution_cache": {"size": 1536, "distance": "cosine"}
-    },
-    "phase_4": {
-        # Dynamically added based on demand
-    }
-}
-```
-
-### 6.3 Update Strategy
-
-Blue-Green deployment per collection:
-
-1. Create `{collection}_green`
-2. Index new data
-3. Validate quality
-4. Atomic swap
-5. Delete `{collection}_blue` after 24h
-
----
-
-## 7. Integration Patterns
-
-### 7.1 MCP Integration Pattern
-
-All external capabilities accessed through MCP:
-
-```python
-# Consistent pattern for all integrations
-result = await zen_client.call_tool(
-    server="heimdall",      # Which MCP server
-    tool="analyze_code",    # Which capability
-    params={...},           # Parameters
-    timeout=30,             # Consistent timeout
-    retry=3                 # Automatic retry
-)
-```
-
-### 7.2 Fallback Pattern
-
-Every external dependency has a fallback:
-
-```python
-try:
-    result = await primary_service()
-except ServiceUnavailable:
-    try:
-        result = await secondary_service()
-    except ServiceUnavailable:
-        result = await cache_lookup()
-        if not result:
-            result = await degraded_response()
-```
-
-### 7.3 Circuit Breaker Pattern
-
-Prevent cascade failures:
-
-```python
-class CircuitBreaker:
-    def __init__(self, failure_threshold=5, recovery_timeout=60):
-        self.failures = 0
-        self.last_failure = None
-        self.threshold = failure_threshold
-        self.timeout = recovery_timeout
-```
-
----
-
-## 8. Security Architecture
-
-### 8.1 Defense in Depth
-
-```mermaid
-graph TD
-    subgraph "Layer 1: Network"
-        CF[Cloudflare Tunnel]
-        TLS[TLS 1.3]
-    end
-
-    subgraph "Layer 2: Authentication"
-        API[API Keys]
-        MI[Managed Identities]
-    end
-
-    subgraph "Layer 3: Authorization"
-        RBAC[Role-Based Access]
-        AGENT[Agent-Level Permissions]
-    end
-
-    subgraph "Layer 4: Secrets"
-        KV[Azure Key Vault]
-        ENV[Environment Variables]
-    end
-
-    subgraph "Layer 5: Supply Chain"
-        AOS[AssuredOSS]
-        SCAN[Container Scanning]
-        REUSE[Code Reuse from Trusted Sources]
-    end
-```
-
-### 8.2 Security Boundaries
-
-1. **Public/Private**: Cloudflare tunnel is the only ingress
-2. **Service/Service**: Managed identities, no shared secrets
-3. **Agent/Agent**: Isolated knowledge bases
-4. **User/System**: RBAC with agent-level permissions
-
----
-
-## 9. Performance & Scalability
-
-### 9.1 Performance Targets by Phase
-
-| Operation      | Phase 1 Target | Phase 2-3 Target | Phase 4 Target | Current | Bottleneck       |
-| -------------- | -------------- | ---------------- | -------------- | ------- | ---------------- |
-| Query Analysis | <100ms         | <150ms           | <200ms         | 80ms    | Rule evaluation  |
-| RAG Retrieval  | <200ms         | <300ms           | <400ms         | 150ms   | Multi-collection |
-| LLM Generation | <2s            | <3s              | <4s            | 1.5s    | Model complexity |
-| End-to-End     | <2.5s          | <3.5s            | <5s            | 2.3s    | Orchestration    |
-
-### 9.2 Scaling Strategy
-
-**Vertical Scaling** (Current):
-
-- 256GB RAM fully utilized
-- NVMe for vector storage
-- 16 CPU cores
-
-**Horizontal Scaling** (Future):
-
-- Agent sharding (agents across nodes)
-- Read replicas for Qdrant
-- Multiple Zen MCP instances
-
-### 9.3 Caching Strategy
-
-Three-layer cache:
-
-1. **CDN**: Static assets (Cloudflare)
-2. **Redis**: Query results (5min TTL)
-3. **Qdrant**: Semantic similarity (permanent)
-
----
-
-## 10. HyDE Architecture
-
-### 10.1 Simplified HyDE Component Design
-
-```mermaid
-graph TB
-    subgraph "HyDE Pipeline"
-        RP[Rule Processor]
-        QC[Query Counselor]
-        HG[Hypothetical Generator]
-        ER[Enhanced Retriever]
-    end
-
-    subgraph "Caching Layer"
-        PC[Pattern Cache]
-        SC[Semantic Cache]
-    end
-
-    subgraph "Models"
-        RM[Rule Engine]
-        FM[Fast LLM - phi-3]
-    end
-
-    RP --> RM
-    QC --> FM
-    HG --> FM
-    RP --> PC
-    QC --> SC
-```
-
-### 10.2 Query Specificity Analysis (Simplified)
-
-The Query Counselor uses rules first, LLM second:
-
-```python
-class SimplifiedQueryAnalysis:
-    def analyze(self, query: str) -> Dict:
-        # Step 1: Rule-based scoring
-        rule_score = self.apply_rules(query)
-
-        # Step 2: Skip LLM for obvious cases
-        if rule_score > 90 or rule_score < 20:
-            return {"score": rule_score, "method": "rules"}
-
-        # Step 3: LLM for ambiguous cases only
-        llm_analysis = self.llm_analyze(query)
-        return {"score": llm_analysis["score"], "method": "llm"}
-```
-
-### 10.3 Performance Optimization
-
-| Operation         | DSPy Approach          | Simplified Approach  | Improvement |
-| ----------------- | ---------------------- | -------------------- | ----------- |
-| Obvious queries   | 100ms LLM call         | 5ms rule check       | 95% faster  |
-| Cache lookup      | Complex key generation | Simple pattern match | 80% faster  |
-| Ambiguous queries | 150ms optimized call   | 150ms standard call  | Same        |
-| Maintenance       | DSPy expertise needed  | Python rules         | 90% easier  |
-
----
-
-## 11. Agent Architecture
-
-### 11.1 Phased Agent Deployment
-
-```mermaid
-graph LR
-    subgraph "Phase 1"
-        CR[C.R.E.A.T.E. Agent]
-    end
-
-    subgraph "Phase 2"
-        IRS[IRS 8867 Agent]
-        WD[Web Dev Agent]
-    end
-
-    subgraph "Phase 3"
-        SEC[Security Agent]
-        LEG[Legal Agent]
-    end
-
-    subgraph "Phase 4"
-        CUS[Custom Agents...]
-    end
-
-    CR --> IRS & WD
-    IRS & WD --> SEC & LEG
-    SEC & LEG --> CUS
-```
-
-### 11.2 Agent Lifecycle
-
-```python
-class AgentLifecycle:
-    """Defines the complete agent lifecycle"""
-
-    phases = {
-        "creation": {
-            "steps": ["define", "configure", "add_knowledge", "index", "test"],
-            "duration": "< 1 hour"
-        },
-        "operation": {
-            "steps": ["activate", "route_queries", "generate_responses", "monitor"],
-            "duration": "continuous"
-        },
-        "update": {
-            "steps": ["stage_new_knowledge", "index_green", "test", "switch", "cleanup"],
-            "duration": "< 30 minutes"
-        },
-        "retirement": {
-            "steps": ["deactivate", "archive_knowledge", "remove_collection"],
-            "duration": "< 10 minutes"
-        }
-    }
-```
-
-### 11.3 Agent Selection Algorithm (Phase-Aware)
-
-```python
-class PhaseAwareAgentSelection:
-    """Route queries based on current phase"""
-
-    def select_agent(self, query: str, current_phase: int) -> Optional[Agent]:
-        available_agents = self.get_phase_agents(current_phase)
-
-        if current_phase == 1:
-            # Only C.R.E.A.T.E. agent available
-            return self.agents["create"]
-
-        # Phase 2+ uses scoring
-        scores = {}
-        for agent_id in available_agents:
-            agent = self.agents[agent_id]
-            scores[agent_id] = agent.calculate_relevance(query)
-
-        best_agent_id = max(scores, key=scores.get)
-        if scores[best_agent_id] > self.threshold:
-            return self.agents[best_agent_id]
-
-        # Fallback to C.R.E.A.T.E. agent
-        return self.agents["create"]
-```
-
----
-
-## 12. Phased Delivery Architecture
-
-### 12.1 Phase Progression Model
-
-```mermaid
-graph TD
-    P1[Phase 1: Foundation<br/>Journey 1 + Journey 3 Light]
-    P2[Phase 2: Multi-Agent<br/>Journey 2 + 2 Agents]
-    P3[Phase 3: Automation<br/>Journey 4 + Security]
-    P4[Phase 4: Expansion<br/>Continuous Agent Addition]
-
-    P1 -->|Week 2-3| P2
-    P2 -->|Week 4-5| P3
-    P3 -->|Week 6+| P4
-
-    P1 -.->|Value Delivery| V1[Basic Enhancement]
-    P2 -.->|Value Delivery| V2[Expert Knowledge]
-    P3 -.->|Value Delivery| V3[Full Automation]
-    P4 -.->|Value Delivery| V4[Domain Expansion]
-```
-
-### 12.2 Phase-Specific Architecture
-
-| Phase       | Key Components                  | Complexity | Risk Level |
-| ----------- | ------------------------------- | ---------- | ---------- |
-| **Phase 1** | HyDE + C.R.E.A.T.E. + Basic Zen | Low        | Low        |
-| **Phase 2** | + Orchestration + 2 Agents      | Medium     | Medium     |
-| **Phase 3** | + Execution + Validation        | High       | High       |
-| **Phase 4** | + Custom Domains                | Variable   | Low        |
-
-### 12.3 Decision Gates
-
-Between each phase:
-
-1. **Technical Gate**: Core functionality working?
-2. **Adoption Gate**: Users successfully adopting?
-3. **Performance Gate**: Meeting latency targets?
-4. **Cost Gate**: Within budget projections?
-
----
-
-## 13. Future Architecture Considerations
-
-### 13.1 Potential Enhancements
-
-1. **DSPy Integration** (Post-Phase 4)
-   - Upgrade Query Counselor when team ready
-   - Optimize prompts programmatically
-   - Advanced reasoning chains
-
-2. **Multi-Agent Coordination** (Phase 4+)
-   - Agent-to-agent communication
-   - Consensus mechanisms
-   - Conflict resolution
-
-3. **Real-time Learning**
-   - Online learning from user feedback
-   - Dynamic threshold adjustment
-   - Automatic agent creation from usage patterns
-
-### 13.2 Architecture Debt to Address
-
-Current technical debt by phase:
-
-**Phase 1 Debt**:
-
-- Simple rule-based HyDE (upgrade path to DSPy)
-- Basic caching strategy
-- Limited observability
-
-**Phase 2 Debt**:
-
-- Manual agent creation process
-- No automated quality testing
-- Limited agent coordination
-
-**Phase 3 Debt**:
-
-- Execution safety mechanisms
-- Result validation complexity
-- Performance under load
-
-### 13.3 Decision Points
-
-Future decisions requiring architecture changes:
-
-- **>10 agents**: Need agent categorization and search
-- **>1000 queries/day**: Need horizontal scaling
-- **Multi-modal queries**: HyDE for images/audio
-- **Real-time requirements**: WebSocket support
-- **Compliance requirements**: Audit trail for all decisions
-
----
-
-## Appendix A: Architecture Checklist
-
-Use this checklist when proposing changes:
-
-- [ ] Does it align with phased delivery plan?
-- [ ] Can we reuse code from ledgerbase/FISProject/.github?
-- [ ] Does it maintain the 70% code reuse target?
-- [ ] Is it needed for current phase or can it wait?
-- [ ] Does it increase operational costs beyond $175/month?
-- [ ] Does it simplify or complicate the architecture?
-- [ ] Does it have a fallback mechanism?
-- [ ] Is it stateless or properly managed state?
-- [ ] Does it maintain security boundaries?
-- [ ] Can it be deployed without downtime?
-- [ ] Does it support the progressive journey model?
-- [ ] Has cost-benefit been evaluated?
-
----
-
-## Appendix B: Quick Reference
-
-### B.1 Key Technologies
-
-- **Orchestration**: Zen MCP Server
-- **Query Intelligence**: Simplified HyDE (rules + LLM)
-- **Analysis**: Sequential Thinking MCP
-- **Search**: Context7 → Tavily → Perplexity (tiered)
-- **Vector DB**: Qdrant on NVMe
-- **UI**: Gradio (reusing promptcraft_app.py)
-- **Security**: AssuredOSS + Azure Key Vault
-- **CI/CD**: Reused from ledgerbase
-
-### B.2 Key Patterns
-
-- **HyDE**: Three-tier simplified approach
-- **Agents**: Phased deployment (1→2→4→∞)
-- **Routing**: Rule-based first, ML second
-- **Caching**: Pattern matching + semantic
-- **Updates**: Blue-green per collection
-
-### B.3 Key Metrics
-
-- **Timeline**: 7 weeks (4 phases)
-- **Budget**: ~$175/month operational
-- **Code Reuse**: 70% target
-- **Phase 1 Delivery**: Week 2
-- **Latency**: <500ms p95
-- **Agent Accuracy**: >90%
-- **Initial Agents**: 1 (Phase 1), 3 (Phase 2)
-
-### B.4 Decision Flow
-
-```text
-Query → Rule Check → Specificity Analysis
-  ├─> High (>85): Direct Processing
-  ├─> Medium (40-85): HyDE Enhancement → Agent Routing
-  └─> Low (<40): Clarification → Re-query
-```
-
----
-
-## Appendix C: Code Reuse Mapping
-
-### C.1 Reuse Sources
-
-```yaml
-reuse_mapping:
-  ledgerbase:
-    - .github/workflows/            → .github/workflows/
-    - tests/infrastructure/         → tests/infrastructure/
-    - scripts/deployment/           → scripts/deployment/
-    - monitoring/grafana/           → monitoring/grafana/
-
-  FISProject:
-    - docs/source/conf.py          → docs/source/conf.py
-    - docs/Makefile                → docs/Makefile
-    - docs/templates/              → docs/templates/
-
-  .github:
-    - .pre-commit-config.yaml      → .pre-commit-config.yaml
-    - SECURITY.md                  → SECURITY.md
-    - dependabot.yml               → .github/dependabot.yml
-
-  PromptCraft:
-    - promptcraft_app.py           → src/ui/app.py
-    - components/                  → src/ui/components/
-    - static/                      → static/
-```
-
-### C.2 Custom Development Focus
-
-```yaml
-unique_components:
-  - src/intelligence/hyde_processor.py       # Our IP
-  - src/intelligence/query_counselor.py      # Our IP
-  - src/agents/*                            # Domain expertise
-  - src/journeys/*                          # User experience
-  - config/agents.yaml                      # Configuration
-  - knowledge/*                             # Content
-```
-
----
-
-## 14. Unraid vs Ubuntu Server Deployment Decision
-
-### 14.1 Current Deployment Strategy
-
-**Decision**: Ubuntu Server VM on existing infrastructure
-
-**Rationale**:
-
-- Leverages existing 256GB RAM server with NVMe storage
-- Provides containerized deployment flexibility
-- Maintains data sovereignty for sensitive information
-- Supports Docker multi-stage builds for security
-
-**Consequences**:
-
-- Single point of failure for on-premise components
-- Requires backup and disaster recovery planning
-- Limited to single geographic location
-
-### 14.2 Alternative Considerations
-
-**Unraid Deployment**:
-
-- Pros: Built-in redundancy, easy management, container support
-- Cons: Additional licensing cost, learning curve, overkill for single service
-
-**Cloud-Only Deployment**:
-
-- Pros: Managed infrastructure, geographic distribution
-- Cons: Higher operational costs, data sovereignty concerns
-
----
-
-*This document should be updated whenever architectural decisions change. All changes must be reviewed against the
-principles, goals, and patterns stated herein.*
+# PromptCraft-Hybrid: Architecture Decision Record (ADR)
+
+**Version**: 1.0
+**Date**: June 2025
+**Status**: Living Document
+**Audience**: Senior Systems Architects, Technical Decision Makers
+
+---
+
+## Table of Contents
+
+1. [Executive Summary](#1-executive-summary)
+2. [Core Architecture Principles](#2-core-architecture-principles)
+3. [System Goals & Non-Goals](#3-system-goals--non-goals)
+4. [Key Architecture Decisions](#4-key-architecture-decisions)
+5. [Component Architecture](#5-component-architecture)
+6. [Data Architecture](#6-data-architecture)
+7. [Integration Patterns](#7-integration-patterns)
+8. [Security Architecture](#8-security-architecture)
+9. [Performance & Scalability](#9-performance--scalability)
+10. [HyDE Architecture](#10-hyde-architecture)
+11. [Agent Architecture](#11-agent-architecture)
+12. [Phased Delivery Architecture](#12-phased-delivery-architecture)
+13. [Future Architecture Considerations](#13-future-architecture-considerations)
+14. [Unraid vs Ubuntu Server Deployment Decision](#14-unraid-vs-ubuntu-server-deployment-decision)
+
+---
+
+## 1. Executive Summary
+
+PromptCraft-Hybrid is a distributed AI workbench that orchestrates multiple specialized services to deliver
+intelligent prompt generation through **HyDE-enhanced query processing** and **domain-specific AI agents**. The
+architecture prioritizes **intelligent query understanding**, **configuration over code**, **security by design**,
+and **cost-effective scalability** through a hybrid on-premise/cloud deployment model delivered in four progressive
+phases.
+
+### 1.1 Architectural Philosophy
+
+> "Configure what is common, build what is unique, enhance what is ambiguous"
+
+We leverage best-in-class open-source and managed services for commodity functionality while focusing development
+effort on our unique value propositions: HyDE-powered query intelligence, focused AI agents, and
+C.R.E.A.T.E.-compliant prompt generation.
+
+### 1.2 System Boundaries
+
+```mermaid
+graph TB
+    subgraph "What We Build"
+        A[HyDE Intelligence]
+        B[Agent Orchestration]
+        C[Claude.md Generation]
+        D[User Journeys]
+    end
+
+    subgraph "What We Configure"
+        E[Zen MCP Server]
+        F[Vector Database]
+        G[LLM Endpoints]
+        H[Search Services]
+        I[Existing MCP Servers]
+    end
+
+    subgraph "What We Reuse"
+        J[CI/CD from ledgerbase]
+        K[Security from .github]
+        L[Docs from FISProject]
+        M[UI from PromptCraft]
+    end
+```
+
+---
+
+## 2. Core Architecture Principles
+
+### 2.1 Principle: Maximum Code Reuse
+
+**Decision**: 70% of code comes from proven repositories (ledgerbase, FISProject, .github, PromptCraft)
+
+**Rationale**:
+
+- Reduces development time from 13 weeks to 7 weeks
+- Leverages battle-tested patterns
+- Minimizes bugs in commodity functionality
+- Allows focus on unique value
+
+**Implementation**:
+
+```yaml
+code_reuse_sources:
+  ci_cd:
+    source: "ledgerbase"
+    components: ["github_workflows", "test_infrastructure", "deployment_scripts"]
+  security:
+    source: ".github"
+    components: ["pre_commit_hooks", "security_policies", "dependency_scanning"]
+  documentation:
+    source: "FISProject"
+    components: ["sphinx_config", "doc_templates", "build_scripts"]
+  ui_components:
+    source: "PromptCraft"
+    components: ["gradio_app", "ui_patterns", "component_library"]
+```
+
+**Trade-offs**:
+
+- Must maintain compatibility with upstream changes
+- Some customization limitations
+- Dependency on external code quality
+
+### 2.2 Principle: Hybrid Infrastructure
+
+**Decision**: On-premise compute/storage + minimal cloud services
+
+**Rationale**:
+
+- Leverages existing 256GB RAM server with NVMe storage
+- Reduces operational costs to ~$175/month
+- Maintains data sovereignty for sensitive information
+- Uses cloud only for public endpoints and managed AI services
+
+**Trade-offs**:
+
+- Requires Cloudflare tunnel for secure access
+- Single point of failure for on-premise components
+- Limited geographic distribution
+
+### 2.3 Principle: Progressive Delivery
+
+**Decision**: Four-phase rollout with clear value at each phase
+
+**Rationale**:
+
+- Reduces risk through incremental delivery
+- Validates architecture assumptions early
+- Provides value from Week 2
+- Allows for course correction
+
+**Implementation**:
+
+- Phase 1: Journey 1 + Journey 3 Light
+- Phase 2: Journey 2 + Initial Agents
+- Phase 3: Journey 4 + Advanced Features
+- Phase 4: Continuous Agent Addition
+
+### 2.4 Principle: Security by Design
+
+**Decision**: AssuredOSS dependencies, Azure Key Vault, managed identities
+
+**Rationale**:
+
+- Supply chain attacks are increasing
+- Credentials in code are a major vulnerability
+- Google-vetted packages reduce risk
+- Managed identities eliminate secrets
+
+**Trade-offs**:
+
+- AssuredOSS limits package choices
+- Key Vault adds complexity
+- Requires Azure subscription
+
+---
+
+## 3. System Goals & Non-Goals
+
+### 3.1 Goals
+
+1. **Generate High-Quality Prompts**: Use Sequential Thinking for structured decomposition
+2. **Create Domain Experts**: Focused agents with specialized knowledge
+3. **Optimize for Developers**: Claude.md generation for Cursor IDE
+4. **Maintain Low Costs**: <$175/month operational expenses
+5. **Enable Rapid Updates**: Blue-green deployment per agent
+6. **Ensure Reliability**: 99.9% uptime through redundancy
+7. **Progressive Value Delivery**: Working system from Week 2
+
+### 3.2 Non-Goals
+
+1. **NOT a General-Purpose LLM**: We orchestrate, not train models
+2. **NOT a Data Lake**: Focused knowledge per agent, not everything
+3. **NOT Multi-Region**: Single deployment location is sufficient
+4. **NOT Real-Time**: 500ms p95 latency is acceptable
+5. **NOT Anonymous**: All users authenticated, no public access
+6. **NOT Everything Day 1**: Phased delivery is intentional
+
+### 3.3 Success Metrics
+
+| Metric              | Target   | Measurement                  | Phase   |
+| ------------------- | -------- | ---------------------------- | ------- |
+| User Adoption       | >75%     | Active users in target group | Phase 1 |
+| Agent Accuracy      | >90%     | Correct agent selection      | Phase 2 |
+| Response Quality    | >4.5/5   | User ratings                 | Phase 2 |
+| Cost per Query      | <$0.05   | API tracking                 | All     |
+| Agent Creation Time | <1 hour  | End-to-end                   | Phase 4 |
+| Knowledge Freshness | <30 days | Update tracking              | All     |
+| p95 Latency         | <500ms   | Performance monitoring       | All     |
+
+---
+
+## 4. Key Architecture Decisions
+
+### 4.1 ADR-001: Zen MCP Server Orchestration
+
+**Context**: Need to coordinate multiple AI capabilities
+
+**Decision**: Use Zen MCP Server as central orchestrator
+
+**Consequences**:
+
+- ✅ Single integration point for all MCP servers
+- ✅ Built-in error handling and retries
+- ✅ Consistent interface across services
+- ❌ Dependency on Zen MCP availability
+- ❌ Potential bottleneck for scaling
+
+**Alternatives Considered**:
+
+- Direct integration with each service (too complex)
+- Custom orchestration layer (reinventing the wheel)
+- Prefect/Airflow (overkill for real-time orchestration)
+
+### 4.2 ADR-002: Tiered Search Strategy
+
+**Context**: Balance search quality with cost
+
+**Decision**: Three-tier search hierarchy
+
+```mermaid
+graph LR
+    A[Query] --> B{Router}
+    B -->|Documentation| C[Context7 - Free]
+    B -->|General| D[Tavily - $0.0006]
+    B -->|Premium| E[Perplexity - $0.30]
+```
+
+**Consequences**:
+
+- ✅ 80% cost reduction vs Perplexity-only
+- ✅ Quality where it matters most
+- ✅ Budget predictability
+- ❌ Complex routing logic
+- ❌ Multiple API dependencies
+
+**Alternatives Considered**:
+
+- Perplexity only (too expensive)
+- Google Search API (not optimized for LLMs)
+- Building own search (massive undertaking)
+
+### 4.3 ADR-003: RAG Over Fine-Tuning
+
+**Context**: Need domain expertise for agents
+
+**Decision**: Use RAG with dedicated vector collections
+
+**Consequences**:
+
+- ✅ No model training costs
+- ✅ Easy updates (just add documents)
+- ✅ Explainable responses (source attribution)
+- ❌ Limited by retrieval quality
+- ❌ Requires embedding infrastructure
+
+**Alternatives Considered**:
+
+- Fine-tuning GPT-4 (expensive, rigid)
+- Prompt engineering only (insufficient for expertise)
+- Training custom models (out of scope)
+
+### 4.4 ADR-004: Gradio Over Custom UI
+
+**Context**: Need user interface quickly
+
+**Decision**: Use Gradio framework, reusing existing promptcraft_app.py
+
+**Consequences**:
+
+- ✅ 10x faster development
+- ✅ Built-in components for AI workflows
+- ✅ Automatic API generation
+- ✅ 70% code reuse from existing PromptCraft
+- ❌ Limited customization
+- ❌ Gradio-specific patterns
+
+**Alternatives Considered**:
+
+- React custom UI (too time-consuming)
+- Streamlit (less mature for our needs)
+- Open WebUI (not flexible enough)
+
+### 4.5 ADR-005: Simplified HyDE Implementation
+
+**Context**: Users provide vague queries that don't map well to knowledge bases; DSPy adds complexity
+
+**Decision**: Implement HyDE with rule-based + LLM hybrid approach instead of DSPy
+
+**Implementation Details**:
+
+```python
+# Rule-based pre-filter (instant, free)
+if obvious_high_specificity(query):
+    return direct_processing(query)
+elif obvious_low_specificity(query):
+    return clarification_questions(query)
+else:
+    # LLM only for ambiguous middle cases
+    return enhanced_hyde_processing(query)
+```
+
+**Consequences**:
+
+- ✅ 90% of DSPy benefits with 10% complexity
+- ✅ Easier debugging and maintenance
+- ✅ Faster initial implementation
+- ✅ Can upgrade to DSPy later if needed
+- ❌ Potentially less sophisticated analysis
+- ❌ Manual rule maintenance
+
+**Alternatives Considered**:
+
+- **DSPy implementation**: Too complex for Phase 1
+- **Pure LLM approach**: Too expensive and slow
+- **No HyDE**: Poor retrieval for vague queries
+
+### 4.6 ADR-006: Phased Agent Rollout
+
+**Context**: Building all agents upfront is risky and time-consuming
+
+**Decision**: Start with 2 agents in Phase 2, add incrementally
+
+**Consequences**:
+
+- ✅ Faster time to value
+- ✅ Learn from real usage patterns
+- ✅ Resource optimization
+- ✅ Risk reduction
+- ❌ Initial feature limitations
+- ❌ Need clear expansion criteria
+
+### 4.7 ADR-007: Sequential Thinking Integration
+
+**Context**: Complex queries need structured reasoning
+
+**Decision**: Integrate Sequential Thinking MCP in Phase 2
+
+**Consequences**:
+
+- ✅ 30% accuracy improvement for complex queries
+- ✅ Transparent reasoning chains
+- ✅ Better error diagnosis
+- ❌ 200-500ms additional latency
+- ❌ Another dependency
+
+### 4.8 ADR-008: Journey 3 Light Strategy
+
+**Context**: Developers need immediate value in Phase 1
+
+**Decision**: Provide basic Zen MCP + public search MCPs in Phase 1
+
+**Consequences**:
+
+- ✅ Immediate developer productivity
+- ✅ Validates core architecture early
+- ✅ No complex setup required
+- ❌ Limited initial capabilities
+- ❌ May create upgrade expectations
+
+### 4.9 ADR-009: Secure Dependency Management Strategy
+
+**Context**: Need to balance security, maintainability, and developer productivity for dependency updates
+
+**Security Expert Analysis**:
+
+- Exact pinning with hash verification provides maximum security
+- Range pinning enables automatic security fixes but introduces update risk
+- Mixed approach balances reproducibility with update discovery
+- Hash verification prevents supply chain attacks
+- Batching reduces review overhead but may delay security responses
+
+**IT Management Assessment**:
+
+- Manual hash regeneration creates bottlenecks for small teams
+- Automated verification is more sustainable than manual processes
+- Developer bypass risk if processes are too cumbersome
+- Monthly batching reduces PR fatigue while maintaining security responsiveness
+
+**Decision**: Implement hybrid automated dependency management strategy
+
+**Implementation**:
+
+```yaml
+dependency_strategy:
+  pinning_approach: "mixed"
+    # pyproject.toml: version ranges for discovery
+    # poetry.lock: exact versions for reproducibility
+
+  hash_verification: "automated"
+    # Requirements files include SHA256 hashes
+    # Renovate/CI regenerates hashes automatically
+    # No manual hash generation required
+
+  update_batching: "hybrid"
+    # Security-critical: immediate individual PRs
+    # Routine updates: monthly batched PRs
+    # Criteria: CVEs, crypto/auth libraries, core dependencies
+
+  github_actions: "commit_pinning"
+    # Actions pinned to commit hashes
+    # Python deps handled via poetry.lock
+
+  process: "automated_verification"
+    # Hash generation: automated via Renovate/CI
+    # Hash verification: automated in CI pipeline
+    # Human review: focus on dependency changes, not hashes
+```
+
+**Security Criteria for Individual PRs**:
+
+- Any package with active CVE
+- Cryptography, authentication, or authorization libraries
+- Core framework dependencies (FastAPI, Gradio, etc.)
+- Packages in the top 10% of security scan results
+
+**Consequences**:
+
+- ✅ 80% security benefit with 20% operational overhead
+- ✅ Sustainable for small team (3-5 developers)
+- ✅ Automated hash verification prevents supply chain attacks
+- ✅ Clear security prioritization reduces noise
+- ✅ Compatible with existing Poetry + Renovate + GitHub Actions toolchain
+- ❌ Some manual review overhead for security-critical updates
+- ❌ Monthly batching may delay non-critical patches
+- ❌ Requires maintenance of security classification rules
+
+**Alternatives Considered**:
+
+- **Manual hash generation**: Too much overhead for team size
+- **No hash verification**: Insufficient supply chain security
+- **Individual PRs for all updates**: Creates review fatigue
+- **Automated merging**: Too risky without human oversight
+- **Paid security tools**: Outside budget constraints
+
+**Success Metrics**:
+
+- Security scan failures: <5% of dependency updates
+- PR review time: <15 minutes average for routine updates
+- Critical security updates: merged within 24 hours
+- Developer satisfaction: >4/5 for dependency process
+
+**Review Schedule**: Quarterly review of security criteria and batching effectiveness
+
+### 4.10 ADR-010: Conditional CI Requirements Verification
+
+**Context**: Multi-branch worktree development workflow creates conflicts with strict requirements.txt verification in CI
+
+**Problem**:
+
+- Current CI workflow verifies requirements.txt hasn't changed after generation on ALL branches
+- In worktree environment with multiple feature branches, this causes constant CI failures
+- Feature branches may have different poetry.lock states than main/develop branches
+- Developers must constantly regenerate requirements files even for unrelated changes
+
+**Decision**: Implement conditional verification with branch-based rules and PR validation
+
+**Implementation**:
+
+```yaml
+ci_verification_strategy:
+  main_ci_workflow: "conditional_verification"
+    # Verification only runs on main/develop branches
+    # Feature branches skip verification to reduce friction
+
+  pr_validation_workflow: "smart_detection"
+    # New workflow detects poetry.lock changes in PRs
+    # Only validates requirements sync when dependencies change
+    # Provides clear error messages and fix instructions
+
+  branch_protection: "automated_enforcement"
+    # PR validation required for main/develop branches
+    # Prevents merge without proper requirements sync
+    # Maintains security without blocking development
+```
+
+**Rationale**:
+
+Security Expert Analysis:
+
+- Maintains strict verification where it matters most (production-ready branches)
+- Preserves cryptographic hash verification for supply chain security
+- Allows fast iteration on feature development without security compromise
+
+Developer Experience Assessment:
+
+- Reduces CI noise by ~80% for feature branch development
+- Eliminates false-positive failures from legitimate branch divergence
+- Provides clear, actionable feedback when verification fails
+
+**Consequences**:
+
+✅ **Benefits**:
+
+- 80% reduction in false-positive CI failures (estimated)
+- Preserved "Security First" principle on main/develop branches
+- Improved developer velocity on feature branches
+- Industry-standard tiered validation approach
+- No meaningful technical debt introduced
+- Trivial implementation (single conditional line)
+
+❌ **Trade-offs**:
+
+- Slight complexity addition with conditional logic
+- Two workflows to maintain instead of one
+- Requires developer education about when verification runs
+
+**Alternatives Considered**:
+
+- **Remove verification entirely**: Unacceptable security risk for production branches
+- **Keep current approach**: Unacceptable developer friction in worktree workflow
+- **Manual pre-commit hooks only**: Insufficient enforcement for production merges
+- **Separate requirements files per branch**: Overly complex solution
+
+**Success Metrics**:
+
+- Feature branch CI failure rate: <5% (from current ~40%)
+- Main/develop branch verification: 100% enforcement maintained
+- PR merge time: <2 hours average for dependency changes
+- Zero security incidents related to requirements tampering
+
+**Implementation Files**:
+
+- `.github/workflows/ci.yml`: Added conditional `if: github.ref == 'refs/heads/main' || github.ref == 'refs/heads/develop'`
+- `.github/workflows/pr-validation.yml`: New smart PR validation workflow
+- `tests/test_ci_conditional_verification.md`: Comprehensive test scenarios
+
+**Review Schedule**: Monthly review of CI failure rates and security effectiveness
+
+---
+
+## 5. Component Architecture
+
+### 5.1 Component Interaction Model (Phase-Aware)
+
+```mermaid
+sequenceDiagram
+    participant U as User
+    participant G as Gradio UI
+    participant H as HyDE Processor
+    participant Q as Query Counselor
+    participant C as C.R.E.A.T.E. Agent
+    participant Z as Zen MCP
+    participant A as Specialized Agents
+    participant QD as Qdrant
+
+    Note over U,QD: Phase 1: Journey 1 Flow
+    U->>G: Submit Query
+    G->>H: Process Query
+    H->>Q: Analyze Specificity
+    Q->>H: Score & Guidance
+    H->>C: Enhanced Query
+    C->>QD: Retrieve Knowledge
+    QD->>C: C.R.E.A.T.E. Components
+    C->>G: Structured Prompt
+    G->>U: Display Result
+
+    Note over U,QD: Phase 2+: Orchestrated Flow
+    U->>G: Submit Query
+    G->>Z: Process with Orchestration
+    Z->>A: Route to Agents
+    A->>QD: Multi-Collection Retrieval
+    A->>Z: Agent Results
+    Z->>G: Synthesized Output
+```
+
+### 5.2 Component Responsibilities by Phase
+
+| Component           | Phase 1           | Phase 2               | Phase 3           | Phase 4            |
+| ------------------- | ----------------- | --------------------- | ----------------- | ------------------ |
+| **Gradio UI**       | Basic interface   | Agent selection       | API integration   | Full features      |
+| **HyDE Processor**  | Rule-based + LLM  | Enhanced patterns     | Context-aware     | Learning-enabled   |
+| **Query Counselor** | Simple analysis   | Multi-facet detection | Project awareness | Historical context |
+| **Zen MCP**         | Public MCPs only  | Full orchestration    | Advanced patterns | Custom MCPs        |
+| **Agents**          | C.R.E.A.T.E. only | +2 specialized        | +Security/Legal   | Unlimited          |
+| **Qdrant**          | Single collection | Multi-collection      | Optimized indexes | Federated search   |
+
+### 5.3 Stateless Design
+
+All components are stateless except:
+
+- **Qdrant**: Vector embeddings (backed up daily)
+- **Redis**: Cache (ephemeral, can be rebuilt)
+- **Agent Knowledge**: File system (version controlled)
+
+---
+
+## 6. Data Architecture
+
+### 6.1 Phased Data Evolution
+
+```mermaid
+graph TD
+    subgraph "Phase 1 Data"
+        P1A[Core C.R.E.A.T.E.]
+        P1B[Basic Templates]
+    end
+
+    subgraph "Phase 2 Data"
+        P2A[Agent Knowledge]
+        P2B[Orchestration Patterns]
+        P2C[Multi-Agent Templates]
+    end
+
+    subgraph "Phase 3 Data"
+        P3A[Project Context]
+        P3B[Execution History]
+        P3C[Validation Rules]
+    end
+
+    subgraph "Phase 4 Data"
+        P4A[Custom Domains]
+        P4B[Learning Data]
+        P4C[Performance Metrics]
+    end
+
+    P1A --> P2A
+    P2A --> P3A
+    P3A --> P4A
+```
+
+### 6.2 Collection Strategy
+
+Each phase adds new collections:
+
+```python
+phase_collections = {
+    "phase_1": {
+        "core_create": {"size": 1536, "distance": "cosine"}
+    },
+    "phase_2": {
+        "irs_8867_knowledge": {"size": 1536, "distance": "cosine"},
+        "web_dev_knowledge": {"size": 1536, "distance": "cosine"},
+        "orchestration_patterns": {"size": 1536, "distance": "cosine"}
+    },
+    "phase_3": {
+        "security_knowledge": {"size": 1536, "distance": "cosine"},
+        "legal_knowledge": {"size": 1536, "distance": "cosine"},
+        "execution_cache": {"size": 1536, "distance": "cosine"}
+    },
+    "phase_4": {
+        # Dynamically added based on demand
+    }
+}
+```
+
+### 6.3 Update Strategy
+
+Blue-Green deployment per collection:
+
+1. Create `{collection}_green`
+2. Index new data
+3. Validate quality
+4. Atomic swap
+5. Delete `{collection}_blue` after 24h
+
+---
+
+## 7. Integration Patterns
+
+### 7.1 MCP Integration Pattern
+
+All external capabilities accessed through MCP:
+
+```python
+# Consistent pattern for all integrations
+result = await zen_client.call_tool(
+    server="heimdall",      # Which MCP server
+    tool="analyze_code",    # Which capability
+    params={...},           # Parameters
+    timeout=30,             # Consistent timeout
+    retry=3                 # Automatic retry
+)
+```
+
+### 7.2 Fallback Pattern
+
+Every external dependency has a fallback:
+
+```python
+try:
+    result = await primary_service()
+except ServiceUnavailable:
+    try:
+        result = await secondary_service()
+    except ServiceUnavailable:
+        result = await cache_lookup()
+        if not result:
+            result = await degraded_response()
+```
+
+### 7.3 Circuit Breaker Pattern
+
+Prevent cascade failures:
+
+```python
+class CircuitBreaker:
+    def __init__(self, failure_threshold=5, recovery_timeout=60):
+        self.failures = 0
+        self.last_failure = None
+        self.threshold = failure_threshold
+        self.timeout = recovery_timeout
+```
+
+---
+
+## 8. Security Architecture
+
+### 8.1 Defense in Depth
+
+```mermaid
+graph TD
+    subgraph "Layer 1: Network"
+        CF[Cloudflare Tunnel]
+        TLS[TLS 1.3]
+    end
+
+    subgraph "Layer 2: Authentication"
+        API[API Keys]
+        MI[Managed Identities]
+    end
+
+    subgraph "Layer 3: Authorization"
+        RBAC[Role-Based Access]
+        AGENT[Agent-Level Permissions]
+    end
+
+    subgraph "Layer 4: Secrets"
+        KV[Azure Key Vault]
+        ENV[Environment Variables]
+    end
+
+    subgraph "Layer 5: Supply Chain"
+        AOS[AssuredOSS]
+        SCAN[Container Scanning]
+        REUSE[Code Reuse from Trusted Sources]
+    end
+```
+
+### 8.2 Security Boundaries
+
+1. **Public/Private**: Cloudflare tunnel is the only ingress
+2. **Service/Service**: Managed identities, no shared secrets
+3. **Agent/Agent**: Isolated knowledge bases
+4. **User/System**: RBAC with agent-level permissions
+
+---
+
+## 9. Performance & Scalability
+
+### 9.1 Performance Targets by Phase
+
+| Operation      | Phase 1 Target | Phase 2-3 Target | Phase 4 Target | Current | Bottleneck       |
+| -------------- | -------------- | ---------------- | -------------- | ------- | ---------------- |
+| Query Analysis | <100ms         | <150ms           | <200ms         | 80ms    | Rule evaluation  |
+| RAG Retrieval  | <200ms         | <300ms           | <400ms         | 150ms   | Multi-collection |
+| LLM Generation | <2s            | <3s              | <4s            | 1.5s    | Model complexity |
+| End-to-End     | <2.5s          | <3.5s            | <5s            | 2.3s    | Orchestration    |
+
+### 9.2 Scaling Strategy
+
+**Vertical Scaling** (Current):
+
+- 256GB RAM fully utilized
+- NVMe for vector storage
+- 16 CPU cores
+
+**Horizontal Scaling** (Future):
+
+- Agent sharding (agents across nodes)
+- Read replicas for Qdrant
+- Multiple Zen MCP instances
+
+### 9.3 Caching Strategy
+
+Three-layer cache:
+
+1. **CDN**: Static assets (Cloudflare)
+2. **Redis**: Query results (5min TTL)
+3. **Qdrant**: Semantic similarity (permanent)
+
+---
+
+## 10. HyDE Architecture
+
+### 10.1 Simplified HyDE Component Design
+
+```mermaid
+graph TB
+    subgraph "HyDE Pipeline"
+        RP[Rule Processor]
+        QC[Query Counselor]
+        HG[Hypothetical Generator]
+        ER[Enhanced Retriever]
+    end
+
+    subgraph "Caching Layer"
+        PC[Pattern Cache]
+        SC[Semantic Cache]
+    end
+
+    subgraph "Models"
+        RM[Rule Engine]
+        FM[Fast LLM - phi-3]
+    end
+
+    RP --> RM
+    QC --> FM
+    HG --> FM
+    RP --> PC
+    QC --> SC
+```
+
+### 10.2 Query Specificity Analysis (Simplified)
+
+The Query Counselor uses rules first, LLM second:
+
+```python
+class SimplifiedQueryAnalysis:
+    def analyze(self, query: str) -> Dict:
+        # Step 1: Rule-based scoring
+        rule_score = self.apply_rules(query)
+
+        # Step 2: Skip LLM for obvious cases
+        if rule_score > 90 or rule_score < 20:
+            return {"score": rule_score, "method": "rules"}
+
+        # Step 3: LLM for ambiguous cases only
+        llm_analysis = self.llm_analyze(query)
+        return {"score": llm_analysis["score"], "method": "llm"}
+```
+
+### 10.3 Performance Optimization
+
+| Operation         | DSPy Approach          | Simplified Approach  | Improvement |
+| ----------------- | ---------------------- | -------------------- | ----------- |
+| Obvious queries   | 100ms LLM call         | 5ms rule check       | 95% faster  |
+| Cache lookup      | Complex key generation | Simple pattern match | 80% faster  |
+| Ambiguous queries | 150ms optimized call   | 150ms standard call  | Same        |
+| Maintenance       | DSPy expertise needed  | Python rules         | 90% easier  |
+
+---
+
+## 11. Agent Architecture
+
+### 11.1 Phased Agent Deployment
+
+```mermaid
+graph LR
+    subgraph "Phase 1"
+        CR[C.R.E.A.T.E. Agent]
+    end
+
+    subgraph "Phase 2"
+        IRS[IRS 8867 Agent]
+        WD[Web Dev Agent]
+    end
+
+    subgraph "Phase 3"
+        SEC[Security Agent]
+        LEG[Legal Agent]
+    end
+
+    subgraph "Phase 4"
+        CUS[Custom Agents...]
+    end
+
+    CR --> IRS & WD
+    IRS & WD --> SEC & LEG
+    SEC & LEG --> CUS
+```
+
+### 11.2 Agent Lifecycle
+
+```python
+class AgentLifecycle:
+    """Defines the complete agent lifecycle"""
+
+    phases = {
+        "creation": {
+            "steps": ["define", "configure", "add_knowledge", "index", "test"],
+            "duration": "< 1 hour"
+        },
+        "operation": {
+            "steps": ["activate", "route_queries", "generate_responses", "monitor"],
+            "duration": "continuous"
+        },
+        "update": {
+            "steps": ["stage_new_knowledge", "index_green", "test", "switch", "cleanup"],
+            "duration": "< 30 minutes"
+        },
+        "retirement": {
+            "steps": ["deactivate", "archive_knowledge", "remove_collection"],
+            "duration": "< 10 minutes"
+        }
+    }
+```
+
+### 11.3 Agent Selection Algorithm (Phase-Aware)
+
+```python
+class PhaseAwareAgentSelection:
+    """Route queries based on current phase"""
+
+    def select_agent(self, query: str, current_phase: int) -> Optional[Agent]:
+        available_agents = self.get_phase_agents(current_phase)
+
+        if current_phase == 1:
+            # Only C.R.E.A.T.E. agent available
+            return self.agents["create"]
+
+        # Phase 2+ uses scoring
+        scores = {}
+        for agent_id in available_agents:
+            agent = self.agents[agent_id]
+            scores[agent_id] = agent.calculate_relevance(query)
+
+        best_agent_id = max(scores, key=scores.get)
+        if scores[best_agent_id] > self.threshold:
+            return self.agents[best_agent_id]
+
+        # Fallback to C.R.E.A.T.E. agent
+        return self.agents["create"]
+```
+
+---
+
+## 12. Phased Delivery Architecture
+
+### 12.1 Phase Progression Model
+
+```mermaid
+graph TD
+    P1[Phase 1: Foundation<br/>Journey 1 + Journey 3 Light]
+    P2[Phase 2: Multi-Agent<br/>Journey 2 + 2 Agents]
+    P3[Phase 3: Automation<br/>Journey 4 + Security]
+    P4[Phase 4: Expansion<br/>Continuous Agent Addition]
+
+    P1 -->|Week 2-3| P2
+    P2 -->|Week 4-5| P3
+    P3 -->|Week 6+| P4
+
+    P1 -.->|Value Delivery| V1[Basic Enhancement]
+    P2 -.->|Value Delivery| V2[Expert Knowledge]
+    P3 -.->|Value Delivery| V3[Full Automation]
+    P4 -.->|Value Delivery| V4[Domain Expansion]
+```
+
+### 12.2 Phase-Specific Architecture
+
+| Phase       | Key Components                  | Complexity | Risk Level |
+| ----------- | ------------------------------- | ---------- | ---------- |
+| **Phase 1** | HyDE + C.R.E.A.T.E. + Basic Zen | Low        | Low        |
+| **Phase 2** | + Orchestration + 2 Agents      | Medium     | Medium     |
+| **Phase 3** | + Execution + Validation        | High       | High       |
+| **Phase 4** | + Custom Domains                | Variable   | Low        |
+
+### 12.3 Decision Gates
+
+Between each phase:
+
+1. **Technical Gate**: Core functionality working?
+2. **Adoption Gate**: Users successfully adopting?
+3. **Performance Gate**: Meeting latency targets?
+4. **Cost Gate**: Within budget projections?
+
+---
+
+## 13. Future Architecture Considerations
+
+### 13.1 Potential Enhancements
+
+1. **DSPy Integration** (Post-Phase 4)
+   - Upgrade Query Counselor when team ready
+   - Optimize prompts programmatically
+   - Advanced reasoning chains
+
+2. **Multi-Agent Coordination** (Phase 4+)
+   - Agent-to-agent communication
+   - Consensus mechanisms
+   - Conflict resolution
+
+3. **Real-time Learning**
+   - Online learning from user feedback
+   - Dynamic threshold adjustment
+   - Automatic agent creation from usage patterns
+
+### 13.2 Architecture Debt to Address
+
+Current technical debt by phase:
+
+**Phase 1 Debt**:
+
+- Simple rule-based HyDE (upgrade path to DSPy)
+- Basic caching strategy
+- Limited observability
+
+**Phase 2 Debt**:
+
+- Manual agent creation process
+- No automated quality testing
+- Limited agent coordination
+
+**Phase 3 Debt**:
+
+- Execution safety mechanisms
+- Result validation complexity
+- Performance under load
+
+### 13.3 Decision Points
+
+Future decisions requiring architecture changes:
+
+- **>10 agents**: Need agent categorization and search
+- **>1000 queries/day**: Need horizontal scaling
+- **Multi-modal queries**: HyDE for images/audio
+- **Real-time requirements**: WebSocket support
+- **Compliance requirements**: Audit trail for all decisions
+
+---
+
+## Appendix A: Architecture Checklist
+
+Use this checklist when proposing changes:
+
+- [ ] Does it align with phased delivery plan?
+- [ ] Can we reuse code from ledgerbase/FISProject/.github?
+- [ ] Does it maintain the 70% code reuse target?
+- [ ] Is it needed for current phase or can it wait?
+- [ ] Does it increase operational costs beyond $175/month?
+- [ ] Does it simplify or complicate the architecture?
+- [ ] Does it have a fallback mechanism?
+- [ ] Is it stateless or properly managed state?
+- [ ] Does it maintain security boundaries?
+- [ ] Can it be deployed without downtime?
+- [ ] Does it support the progressive journey model?
+- [ ] Has cost-benefit been evaluated?
+
+---
+
+## Appendix B: Quick Reference
+
+### B.1 Key Technologies
+
+- **Orchestration**: Zen MCP Server
+- **Query Intelligence**: Simplified HyDE (rules + LLM)
+- **Analysis**: Sequential Thinking MCP
+- **Search**: Context7 → Tavily → Perplexity (tiered)
+- **Vector DB**: Qdrant on NVMe
+- **UI**: Gradio (reusing promptcraft_app.py)
+- **Security**: AssuredOSS + Azure Key Vault
+- **CI/CD**: Reused from ledgerbase
+
+### B.2 Key Patterns
+
+- **HyDE**: Three-tier simplified approach
+- **Agents**: Phased deployment (1→2→4→∞)
+- **Routing**: Rule-based first, ML second
+- **Caching**: Pattern matching + semantic
+- **Updates**: Blue-green per collection
+
+### B.3 Key Metrics
+
+- **Timeline**: 7 weeks (4 phases)
+- **Budget**: ~$175/month operational
+- **Code Reuse**: 70% target
+- **Phase 1 Delivery**: Week 2
+- **Latency**: <500ms p95
+- **Agent Accuracy**: >90%
+- **Initial Agents**: 1 (Phase 1), 3 (Phase 2)
+
+### B.4 Decision Flow
+
+```text
+Query → Rule Check → Specificity Analysis
+  ├─> High (>85): Direct Processing
+  ├─> Medium (40-85): HyDE Enhancement → Agent Routing
+  └─> Low (<40): Clarification → Re-query
+```
+
+---
+
+## Appendix C: Code Reuse Mapping
+
+### C.1 Reuse Sources
+
+```yaml
+reuse_mapping:
+  ledgerbase:
+    - .github/workflows/            → .github/workflows/
+    - tests/infrastructure/         → tests/infrastructure/
+    - scripts/deployment/           → scripts/deployment/
+    - monitoring/grafana/           → monitoring/grafana/
+
+  FISProject:
+    - docs/source/conf.py          → docs/source/conf.py
+    - docs/Makefile                → docs/Makefile
+    - docs/templates/              → docs/templates/
+
+  .github:
+    - .pre-commit-config.yaml      → .pre-commit-config.yaml
+    - SECURITY.md                  → SECURITY.md
+    - dependabot.yml               → .github/dependabot.yml
+
+  PromptCraft:
+    - promptcraft_app.py           → src/ui/app.py
+    - components/                  → src/ui/components/
+    - static/                      → static/
+```
+
+### C.2 Custom Development Focus
+
+```yaml
+unique_components:
+  - src/intelligence/hyde_processor.py       # Our IP
+  - src/intelligence/query_counselor.py      # Our IP
+  - src/agents/*                            # Domain expertise
+  - src/journeys/*                          # User experience
+  - config/agents.yaml                      # Configuration
+  - knowledge/*                             # Content
+```
+
+---
+
+## 14. Unraid vs Ubuntu Server Deployment Decision
+
+### 14.1 Current Deployment Strategy
+
+**Decision**: Ubuntu Server VM on existing infrastructure
+
+**Rationale**:
+
+- Leverages existing 256GB RAM server with NVMe storage
+- Provides containerized deployment flexibility
+- Maintains data sovereignty for sensitive information
+- Supports Docker multi-stage builds for security
+
+**Consequences**:
+
+- Single point of failure for on-premise components
+- Requires backup and disaster recovery planning
+- Limited to single geographic location
+
+### 14.2 Alternative Considerations
+
+**Unraid Deployment**:
+
+- Pros: Built-in redundancy, easy management, container support
+- Cons: Additional licensing cost, learning curve, overkill for single service
+
+**Cloud-Only Deployment**:
+
+- Pros: Managed infrastructure, geographic distribution
+- Cons: Higher operational costs, data sovereignty concerns
+
+---
+
+*This document should be updated whenever architectural decisions change. All changes must be reviewed against the
+principles, goals, and patterns stated herein.*