--- conflicted
+++ resolved
@@ -1,329 +1,525 @@
-# PromptCraft Configuration System Usage Guide
-
-## Table of Contents
-1. [Introduction](#introduction)
-2. [Quick Start](#quick-start)
-3. [Configuration Options](#configuration-options)
-4. [Environment Management](#environment-management)
-5. [Security Best Practices](#security-best-practices)
-6. [Health Monitoring](#health-monitoring)
-7. [Common Patterns](#common-patterns)
-8. [Troubleshooting](#troubleshooting)
-
-## Introduction
-
-The PromptCraft Configuration System provides a comprehensive, secure, and flexible approach to managing application configuration across different environments. Built on top of Pydantic for type safety and validation, it includes features for encrypted secrets, health monitoring, and environment-specific settings.
-
-### Key Features
-- **Type-safe configuration** with Pydantic models
-- **Environment-specific settings** (dev, staging, prod)
-- **Encrypted secrets management** with GPG
-- **Health check endpoints** for operational monitoring
-- **Validation with helpful error messages**
-- **Hierarchical configuration loading**
+# PromptCraft Configuration System Guide
+
+## Overview
+
+The PromptCraft configuration system provides a robust, secure, and environment-aware approach to application configuration. Built on Pydantic for type safety and validation, it supports encrypted secrets, environment-specific settings, and comprehensive health monitoring.
 
 ## Quick Start
 
-### Installation
-
-The configuration system is included with PromptCraft. Ensure you have the dependencies installed:
+### Basic Usage
+
+```python
+from src.config.settings import get_settings
+
+# Get application settings
+settings = get_settings()
+
+# Access configuration values
+print(f"Running on {settings.api_host}:{settings.api_port}")
+print(f"Environment: {settings.environment}")
+print(f"Debug mode: {settings.debug}")
+```
+
+### Environment Variables
+
+Set configuration via environment variables with `PROMPTCRAFT_` prefix:
 
 ```bash
-poetry install
-```
-
-### Basic Usage
-
-```python
-from src.config import get_settings
-
-# Get the application settings
-settings = get_settings()
-
-# Access configuration values
-print(f"App: {settings.app_name} v{settings.version}")
-print(f"Environment: {settings.environment}")
-print(f"API: http://{settings.api_host}:{settings.api_port}")
-```
-
-### Running the Application
+export PROMPTCRAFT_ENVIRONMENT=prod
+export PROMPTCRAFT_API_HOST=0.0.0.0
+export PROMPTCRAFT_API_PORT=80
+export PROMPTCRAFT_DEBUG=false
+export PROMPTCRAFT_SECRET_KEY=your-secret-key-here
+```
+
+### Environment Files
+
+Create `.env` files for each environment:
 
 ```bash
-# Development mode
-poetry run python src/main.py
-
-# Production mode with environment variables
-PROMPTCRAFT_ENVIRONMENT=prod PROMPTCRAFT_DEBUG=false poetry run python src/main.py
-```
-
-## Configuration Options
-
-### Core Settings
-
-| Setting | Type | Default | Description |
-|---------|------|---------|-------------|
-| `app_name` | str | "PromptCraft-Hybrid" | Application name |
-| `version` | str | "0.1.0" | Application version |
-| `environment` | Literal["dev", "staging", "prod"] | "dev" | Deployment environment |
-| `debug` | bool | True | Debug mode flag |
-| `api_host` | str | "0.0.0.0" | API server host |
-| `api_port` | int | 8000 | API server port |
-
-### Database Settings
-
-| Setting | Type | Default | Description |
-|---------|------|---------|-------------|
-| `database_url` | SecretStr | None | PostgreSQL connection URL |
-| `database_password` | SecretStr | None | Database password |
-| `db_pool_size` | int | 10 | Connection pool size |
-| `db_max_overflow` | int | 20 | Maximum overflow connections |
-| `db_echo` | bool | False | Echo SQL statements |
-
-### Security Settings
-
-| Setting | Type | Default | Description |
-|---------|------|---------|-------------|
-| `secret_key` | SecretStr | None | Application secret key |
-| `api_key` | SecretStr | None | API authentication key |
-| `jwt_secret_key` | SecretStr | None | JWT signing key |
-| `encryption_key` | SecretStr | None | Data encryption key |
-| `allowed_origins` | list[str] | ["*"] (dev only) | CORS allowed origins |
-
-### External Service Settings
-
-| Setting | Type | Default | Description |
-|---------|------|---------|-------------|
-| `azure_openai_api_key` | SecretStr | None | Azure OpenAI API key |
-| `azure_openai_endpoint` | HttpUrl | None | Azure OpenAI endpoint |
-<<<<<<< HEAD
-| `qdrant_host` | str | "localhost" | Qdrant vector DB host (use QDRANT_HOST env var) |
-=======
-| `qdrant_host` | str | `${QDRANT_HOST:-localhost}` | Qdrant vector DB host (use QDRANT_HOST env var) |
->>>>>>> 1fdde3b2
-| `qdrant_port` | int | 6333 | Qdrant vector DB port |
-| `qdrant_api_key` | SecretStr | None | Qdrant API key |
-
-## Environment Management
-
-### Configuration Hierarchy
-
-Configuration is loaded with the following precedence (highest to lowest):
-
-1. **Environment Variables** - `PROMPTCRAFT_` prefix
-2. **Environment-specific .env file** - `.env.{environment}`
-3. **Base .env file** - `.env`
-4. **Pydantic field defaults**
-
-### Environment Files
-
-Create environment-specific configuration files:
-
-#### `.env.dev`
-```bash
+# .env.dev
 PROMPTCRAFT_ENVIRONMENT=dev
 PROMPTCRAFT_DEBUG=true
 PROMPTCRAFT_API_HOST=localhost
-PROMPTCRAFT_API_PORT=7860
-PROMPTCRAFT_DB_ECHO=true
-```
-
-#### `.env.staging`
-```bash
-PROMPTCRAFT_ENVIRONMENT=staging
-PROMPTCRAFT_DEBUG=false
-PROMPTCRAFT_API_HOST=0.0.0.0
 PROMPTCRAFT_API_PORT=8000
-PROMPTCRAFT_ALLOWED_ORIGINS=["https://staging.promptcraft.io"]
-```
-
-#### `.env.prod`
-```bash
+
+# .env.prod
 PROMPTCRAFT_ENVIRONMENT=prod
 PROMPTCRAFT_DEBUG=false
 PROMPTCRAFT_API_HOST=0.0.0.0
 PROMPTCRAFT_API_PORT=80
-PROMPTCRAFT_ALLOWED_ORIGINS=["https://promptcraft.io"]
-```
-
-### Using Encrypted Files
-
-For production environments, use encrypted configuration files:
+PROMPTCRAFT_SECRET_KEY=production-secret-key
+```
+
+## Configuration Schema
+
+### Core Settings
+
+| Setting | Type | Default | Description |
+|---------|------|---------|-------------|
+| `app_name` | `str` | "PromptCraft-Hybrid" | Application name |
+| `version` | `str` | "0.1.0" | Application version |
+| `environment` | `str` | "dev" | Environment (dev/staging/prod) |
+| `debug` | `bool` | `True` | Debug mode flag |
+| `api_host` | `str` | "0.0.0.0" | API server host |
+| `api_port` | `int` | 8000 | API server port |
+
+### Secret Settings
+
+All secret settings use `SecretStr` for secure handling:
+
+| Setting | Type | Required | Description |
+|---------|------|----------|-------------|
+| `database_password` | `SecretStr` | Optional | Database password |
+| `database_url` | `SecretStr` | Optional | Complete database URL |
+| `api_key` | `SecretStr` | Optional | External API key |
+| `secret_key` | `SecretStr` | Prod/Staging | Application secret key |
+| `azure_openai_api_key` | `SecretStr` | Optional | Azure OpenAI API key |
+| `jwt_secret_key` | `SecretStr` | Production | JWT signing key |
+| `qdrant_api_key` | `SecretStr` | Optional | Qdrant vector DB API key |
+| `encryption_key` | `SecretStr` | Optional | Encryption key |
+
+### External Service Settings
+
+| Setting | Type | Default | Description |
+|---------|------|---------|-------------|
+| `qdrant_host` | `str` | `${QDRANT_HOST:-localhost}` | Qdrant vector database host (use QDRANT_HOST env var) |
+| `qdrant_port` | `int` | 6333 | Qdrant vector database port |
+| `zen_mcp_host` | `str` | "localhost" | Zen MCP server host |
+| `zen_mcp_port` | `int` | 3000 | Zen MCP server port |
+
+## Environment-Specific Configuration
+
+### Development Environment
+
+- **Validation**: Lenient, allows debug mode and localhost
+- **Required Secrets**: None
+- **Default Values**: Optimized for local development
+
+```python
+# Development configuration example
+settings = ApplicationSettings(
+    environment="dev",
+    debug=True,
+    api_host="localhost",
+    api_port=8000
+)
+```
+
+### Staging Environment
+
+- **Validation**: Moderate, requires some secrets
+- **Required Secrets**: `secret_key`
+- **Security**: Encryption recommended but not required
+
+```python
+# Staging configuration example
+settings = ApplicationSettings(
+    environment="staging",
+    debug=False,
+    api_host="staging.example.com",
+    api_port=443,
+    secret_key="staging-secret-key"
+)
+```
+
+### Production Environment
+
+- **Validation**: Strict, enforces security best practices
+- **Required Secrets**: `secret_key`, `jwt_secret_key`
+- **Security**: Encryption required, no debug mode, proper hosts
+
+```python
+# Production configuration example
+settings = ApplicationSettings(
+    environment="prod",
+    debug=False,
+    api_host="0.0.0.0",
+    api_port=80,
+    secret_key="production-secret-key-32-chars",
+    jwt_secret_key="jwt-production-secret-key"
+)
+```
+
+## Encrypted Configuration
+
+### Setup Encryption
+
+1. **Generate GPG Key**:
+   ```bash
+   gpg --full-generate-key
+   # Follow prompts to create key
+   ```
+
+2. **Configure SSH Key**:
+   ```bash
+   ssh-keygen -t ed25519 -C "your_email@example.com"
+   ssh-add ~/.ssh/id_ed25519
+   ```
+
+3. **Validate Keys**:
+   ```python
+   from src.config.settings import validate_encryption_available
+
+   if validate_encryption_available():
+       print("Encryption is ready!")
+   else:
+       print("Encryption setup required")
+   ```
+
+### Create Encrypted Environment File
+
+```python
+from src.utils.encryption import encrypt_env_file
+
+# Prepare environment content
+env_content = """
+PROMPTCRAFT_SECRET_KEY=super-secret-production-key
+PROMPTCRAFT_JWT_SECRET_KEY=jwt-secret-for-production
+PROMPTCRAFT_API_KEY=external-api-key-value
+PROMPTCRAFT_DATABASE_PASSWORD=secure-database-password
+"""
+
+# Encrypt for production use
+encrypted_content = encrypt_env_file(
+    content=env_content,
+    recipient="your-email@example.com"
+)
+
+# Save to encrypted file
+with open(".env.prod.gpg", "w") as f:
+    f.write(encrypted_content)
+```
+
+### Load Encrypted Configuration
+
+```python
+from src.config.settings import get_settings
+import os
+
+# Point to encrypted file
+os.environ["PROMPTCRAFT_ENCRYPTED_ENV_FILE"] = "/path/to/.env.prod.gpg"
+
+# Load settings (automatically decrypts)
+settings = get_settings()
+```
+
+## Validation and Error Handling
+
+### Field Validation
+
+The configuration system provides detailed validation with helpful error messages:
+
+```python
+from src.config.settings import ApplicationSettings
+from pydantic import ValidationError
+
+try:
+    settings = ApplicationSettings(
+        api_port=99999,  # Invalid port
+        api_host="",     # Empty host
+        version="invalid" # Invalid version format
+    )
+except ValidationError as e:
+    for error in e.errors():
+        print(f"Field: {error['loc'][0]}")
+        print(f"Error: {error['msg']}")
+        print(f"Value: {error['input']}")
+```
+
+### Environment-Specific Validation
+
+```python
+from src.config.settings import validate_configuration_on_startup, ConfigurationValidationError
+
+try:
+    settings = ApplicationSettings(environment="prod", debug=True)
+    validate_configuration_on_startup(settings)
+except ConfigurationValidationError as e:
+    print(f"Configuration Error: {e}")
+    print("Field Errors:")
+    for error in e.field_errors:
+        print(f"  • {error}")
+    print("Suggestions:
+    for suggestion in e.suggestions:
+        print(f"  • {suggestion}")
+```
+
+### Custom Validation Errors
+
+```python
+from src.config.settings import ConfigurationValidationError
+
+# Create detailed error with suggestions
+error = ConfigurationValidationError(
+    "Configuration validation failed",
+    field_errors=[
+        "API port must be between 1-65535",
+        "Secret key is required in production"
+    ],
+    suggestions=[
+        "Set PROMPTCRAFT_API_PORT=8000",
+        "Set PROMPTCRAFT_SECRET_KEY environment variable"
+    ]
+)
+raise error
+```
+
+## Health Monitoring
+
+### Health Check Endpoints
+
+The configuration system provides health check endpoints for monitoring:
 
 ```bash
-# Encrypt a configuration file
-gpg --encrypt --recipient your-key-id .env.prod
-# Creates .env.prod.gpg
-
-# The system automatically decrypts when loading
-PROMPTCRAFT_ENVIRONMENT=prod poetry run python src/main.py
-```
-
-## Security Best Practices
-
-### 1. Never Commit Secrets
-
-Use `.gitignore` to exclude sensitive files:
-```
-.env
-.env.*
-!.env.*.gpg
-```
-
-### 2. Use SecretStr for Sensitive Values
-
-All sensitive configuration values use Pydantic's `SecretStr`:
-```python
-# Correct - value is protected
-api_key: SecretStr = Field(default=None)
-
-# Accessing the value
-if settings.api_key:
-    actual_value = settings.api_key.get_secret_value()
-```
-
-### 3. Validate Production Configuration
-
-```python
-# The system automatically validates:
-# - Debug mode is off in production
-# - Required secrets are configured
-# - Security settings are appropriate
-```
-
-### 4. Use Health Checks
-
-Monitor configuration status without exposing secrets:
-```bash
+# Basic health check
 curl http://localhost:8000/health
+
+# Detailed configuration health
 curl http://localhost:8000/health/config
 ```
 
-## Health Monitoring
-
-### Available Endpoints
-
-#### `/health` - Simple Health Check
+### Health Check Response Format
+
 ```json
 {
   "status": "healthy",
   "service": "promptcraft-hybrid",
+  "environment": "prod",
+  "version": "1.0.0",
   "healthy": true,
-  "environment": "dev",
-  "version": "0.1.0"
+  "config_loaded": true,
+  "encryption_available": true,
+  "timestamp": "2024-01-01T00:00:00Z"
 }
 ```
 
-#### `/health/config` - Detailed Configuration Status
+### Configuration Status Details
+
 ```json
 {
   "environment": "prod",
-  "version": "0.1.0",
+  "version": "1.0.0",
   "debug": false,
   "config_loaded": true,
   "encryption_enabled": true,
-  "config_source": "env_files",
+  "config_source": "env_vars",
   "validation_status": "passed",
   "secrets_configured": 5,
-  "config_healthy": true
+  "api_host": "0.0.0.0",
+  "api_port": 80,
+  "config_healthy": true,
+  "timestamp": "2024-01-01T00:00:00.000Z"
 }
 ```
 
-### Integration with Monitoring
-
-```python
-# Example: Prometheus health check
-@app.get("/metrics")
-async def metrics():
-    status = get_configuration_status(settings)
-    return {
-        "config_healthy": int(status.config_healthy),
-        "secrets_configured": status.secrets_configured,
-        "encryption_enabled": int(status.encryption_enabled)
-    }
-```
-
-## Common Patterns
-
-### Conditional Configuration
-
-```python
+### Programmatic Health Checks
+
+```python
+from src.config.health import get_configuration_status, get_configuration_health_summary
+
+# Get detailed status
 settings = get_settings()
-
-if settings.environment == "dev":
-    # Development-specific behavior
-    logging.getLogger().setLevel(logging.DEBUG)
-elif settings.environment == "prod":
-    # Production-specific behavior
-    configure_monitoring()
-```
-
-### Feature Flags
-
-```python
-# In settings
-enable_new_feature: bool = Field(default=False)
-
-# In application
-if settings.enable_new_feature:
-    activate_new_feature()
-```
-
-### Dynamic Reload
-
-```python
-# For testing or runtime updates
-from src.config import reload_settings
-
-# Change environment variable
-os.environ["PROMPTCRAFT_DEBUG"] = "false"
-
-# Reload configuration
-settings = reload_settings()
-```
+status = get_configuration_status(settings)
+
+print(f"Config Health: {status.config_healthy}")
+print(f"Secrets Configured: {status.secrets_configured}")
+print(f"Validation Status: {status.validation_status}")
+
+# Get health summary
+summary = get_configuration_health_summary()
+if summary["healthy"]:
+    print("All systems operational")
+else:
+    print(f"Health issue: {summary.get('error', 'Unknown')}")
+```
+
+## Security Best Practices
+
+### Secret Management
+
+1. **Never commit secrets to version control**
+2. **Use encrypted .env files for production**
+3. **Rotate secrets regularly**
+4. **Use environment variables in CI/CD**
+5. **Validate encryption keys are available**
+
+### Environment Security
+
+```python
+# Validate security configuration
+def validate_production_security(settings):
+    errors = []
+
+    if settings.environment == "prod":
+        if settings.debug:
+            errors.append("Debug mode must be disabled in production")
+
+        if not settings.secret_key:
+            errors.append("Secret key is required in production")
+
+        if settings.api_host in ("localhost", "127.0.0.1"):
+            errors.append("Production should not use localhost")
+
+    if errors:
+        raise ConfigurationValidationError(
+            "Security validation failed",
+            field_errors=errors
+        )
+```
+
+### Logging Security
+
+The configuration system ensures sensitive values are never logged:
+
+```python
+# Secrets are automatically masked in logs and string representations
+settings = ApplicationSettings(secret_key="super-secret-value")
+
+# This will NOT expose the secret value
+print(str(settings))  # Shows SecretStr('**********')
+
+# Access secret value only when needed
+secret_value = settings.secret_key.get_secret_value()
+```
+
+## Migration Guide
+
+### From Environment Variables Only
+
+If you're currently using basic environment variables:
+
+```python
+# Before
+import os
+API_HOST = os.getenv("API_HOST", "localhost")
+API_PORT = int(os.getenv("API_PORT", "8000"))
+
+# After
+from src.config.settings import get_settings
+settings = get_settings()
+API_HOST = settings.api_host
+API_PORT = settings.api_port
+```
+
+### From Config Files
+
+If you're using YAML/JSON config files:
+
+```python
+# Before
+import yaml
+with open("config.yaml") as f:
+    config = yaml.safe_load(f)
+
+# After - Convert to environment variables or .env file
+# Create .env file with PROMPTCRAFT_ prefixes
+# Use the new configuration system
+```
+
+### Adding New Configuration Fields
+
+1. **Add field to ApplicationSettings**:
+   ```python
+   class ApplicationSettings(BaseSettings):
+       # Existing fields...
+       new_feature_enabled: bool = Field(default=False, description="Enable new feature")
+   ```
+
+2. **Add validation if needed**:
+   ```python
+   @field_validator("new_feature_enabled")
+   @classmethod
+   def validate_new_feature(cls, v: bool) -> bool:
+       # Add custom validation logic
+       return v
+   ```
+
+3. **Update environment variables**:
+   ```bash
+   export PROMPTCRAFT_NEW_FEATURE_ENABLED=true
+   ```
+
+4. **Update documentation and tests**
 
 ## Troubleshooting
 
 ### Common Issues
 
-#### 1. Configuration Validation Errors
-```
-ConfigurationValidationError: Debug mode should be disabled in production
-```
-**Solution**: Set `PROMPTCRAFT_DEBUG=false` for production
-
-#### 2. Missing Required Secrets
-```
-ConfigurationValidationError: Database URL is required in production
-```
-**Solution**: Configure required secrets in environment or .env file
-
-#### 3. Encryption Not Available
-```
-Warning: Encryption system not available
-```
-**Solution**: Install cryptography package: `pip install cryptography`
-
-### Debug Configuration Loading
-
-```python
+#### 1. Encryption Not Available
+
+**Error**: "Production environment detected but encryption not available"
+
+**Solutions**:
+- Install GPG: `sudo apt install gnupg` (Linux) or `brew install gnupg` (macOS)
+- Generate GPG key: `gpg --full-generate-key`
+- Verify key: `gpg --list-secret-keys`
+
+#### 2. Configuration Validation Failed
+
+**Error**: "Configuration validation failed for prod environment"
+
+**Solutions**:
+- Check required secrets are set
+- Verify environment-specific requirements
+- Review validation error messages for specific issues
+
+#### 3. File Not Found Errors
+
+**Error**: "Encrypted file not found"
+
+**Solutions**:
+- Verify file path is correct
+- Check file permissions
+- Ensure file exists and is readable
+
+#### 4. Port Already in Use
+
+**Error**: "Port 8000 is already in use"
+
+**Solutions**:
+- Change port: `export PROMPTCRAFT_API_PORT=8001`
+- Find process using port: `lsof -i :8000`
+- Kill process or use different port
+
+### Debug Configuration Issues
+
+```python
+from src.config.settings import get_settings, validate_configuration_on_startup
+import logging
+
 # Enable debug logging
-import logging
 logging.basicConfig(level=logging.DEBUG)
 
-# Load settings with verbose output
+try:
+    settings = get_settings()
+    validate_configuration_on_startup(settings)
+    print("Configuration is valid!")
+except Exception as e:
+    print(f"Configuration error: {e}")
+
+    # Check specific areas
+    print(f"Environment: {settings.environment}")
+    print(f"Debug mode: {settings.debug}")
+    print(f"API endpoint: {settings.api_host}:{settings.api_port}")
+```
+
+### Environment-Specific Debugging
+
+```python
+from src.config.health import get_configuration_status
+
 settings = get_settings()
-```
-
-### Verify Configuration
-
-```python
-# Check configuration status
-from src.config import get_configuration_status
-
 status = get_configuration_status(settings)
-print(f"Config healthy: {status.config_healthy}")
-print(f"Validation: {status.validation_status}")
-print(f"Source: {status.config_source}")
+
+print(f"Config source: {status.config_source}")
+print(f"Encryption enabled: {status.encryption_enabled}")
+print(f"Secrets configured: {status.secrets_configured}")
+
+if not status.config_healthy:
+    print("Validation errors:")
+    for error in status.validation_errors:
+        print(f"  • {error}")
 ```
 
 ## Next Steps
