--- conflicted
+++ resolved
@@ -92,11 +92,7 @@
 
         # Cannot be used in sets without custom __hash__
         with pytest.raises(TypeError):
-<<<<<<< HEAD
-            {user1}
-=======
             {user1}  # noqa: B018
->>>>>>> 5a5ac489
 
     def test_string_representation(self):
         """Test string representation of AuthenticatedUser."""
