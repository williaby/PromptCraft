"""Integration tests for MCP client + configuration system.

This module tests the integration between MCP client components and the
configuration system, validating settings loading, client initialization,
and configuration-driven behavior.
"""

import os
import sys
import tempfile
from pathlib import Path
from unittest.mock import AsyncMock, MagicMock, patch

import pytest

# Add src to path
sys.path.insert(0, str(Path(__file__).parent.parent.parent / "src"))

from src.config.health import get_configuration_status, get_mcp_configuration_health
from src.config.settings import ApplicationSettings, validate_configuration_on_startup
from src.mcp_integration.client import MCPClient, MCPClientError
from src.mcp_integration.config_manager import MCPConfigurationManager
from src.mcp_integration.mcp_client import MCPClientFactory, MCPConnectionError, ZenMCPClient
from src.mcp_integration.parallel_executor import ParallelSubagentExecutor


class TestMCPConfigurationIntegration:
    """Integration tests for MCP client and configuration system."""

    @pytest.fixture
    def base_config(self):
        """Base configuration for testing."""
        return {
            "mcp_enabled": True,
            "mcp_server_url": "http://localhost:3000",
            "mcp_timeout": 30.0,
            "mcp_max_retries": 3,
            "mcp_api_key": "test_key_123",
            "environment": "dev",
            "debug": True,
        }

    @pytest.fixture
    def test_settings(self, base_config):
        """Create test ApplicationSettings."""
        return ApplicationSettings(**base_config)

    @pytest.fixture
    def mcp_config_manager(self):
        """Create MCP configuration manager."""
        return MCPConfigurationManager()

    @pytest.fixture
    def temp_env_file(self):
        """Create temporary environment file for testing."""
        with tempfile.NamedTemporaryFile(mode="w", suffix=".env", delete=False) as f:
            f.write("MCP_ENABLED=true\n")
            f.write("MCP_SERVER_URL=http://localhost:3000\n")
            f.write("MCP_TIMEOUT=30.0\n")
            f.write("MCP_MAX_RETRIES=3\n")
            temp_file = f.name

        yield temp_file
        Path(temp_file).unlink()

    @pytest.mark.integration
    def test_settings_mcp_configuration_loading(self, test_settings):
        """Test MCP configuration loading from settings."""

        # Verify MCP settings are loaded correctly
        assert test_settings.mcp_enabled is True
        assert test_settings.mcp_server_url == "http://localhost:3000"
        assert test_settings.mcp_timeout == 30.0
        assert test_settings.mcp_max_retries == 3
        assert test_settings.mcp_api_key.get_secret_value() == "test_key_123"

    @pytest.mark.integration
    def test_mcp_client_factory_settings_integration(self, test_settings):
        """Test MCP client factory with settings integration."""

        # Test enabled MCP client creation
        with patch("src.mcp_integration.mcp_client.ZenMCPClient") as mock_zen_client:
            mock_zen_client.return_value = MagicMock()

            client = MCPClientFactory.create_from_settings(test_settings)

            # Verify correct client type was created
            mock_zen_client.assert_called_once_with(
                server_url="http://localhost:3000",
                timeout=30.0,
                max_retries=3,
                api_key="test_key_123",
            )
            assert client == mock_zen_client.return_value

    @pytest.mark.integration
    def test_mcp_client_factory_disabled_settings(self):
        """Test MCP client factory with disabled settings."""

        disabled_settings = ApplicationSettings(
            mcp_enabled=False,
            mcp_server_url="http://localhost:3000",
            mcp_timeout=30.0,
            mcp_max_retries=3,
        )

        client = MCPClientFactory.create_from_settings(disabled_settings)

        # Should return MockMCPClient when disabled
        assert client.__class__.__name__ == "MockMCPClient"

    @pytest.mark.integration
    def test_mcp_configuration_manager_settings_integration(self, test_settings, mcp_config_manager):
        """Test MCP configuration manager with settings."""

        with patch("src.config.settings.get_settings", return_value=test_settings):
            # Test configuration retrieval - MCPConfigurationManager manages server configs, not generic MCP settings
            enabled_servers = mcp_config_manager.get_enabled_servers()
            health_status = mcp_config_manager.get_health_status()
            parallel_config = mcp_config_manager.get_parallel_execution_config()

            # Verify configuration manager functionality
            assert isinstance(enabled_servers, list)
            assert isinstance(health_status, dict)
            assert "configuration_valid" in health_status
            assert "enabled" in parallel_config
            assert "max_concurrent" in parallel_config

    @pytest.mark.integration
    def test_mcp_configuration_manager_parallel_config(self, test_settings, mcp_config_manager):
        """Test MCP configuration manager parallel execution config."""

        with patch("src.config.settings.get_settings", return_value=test_settings):
            # Test parallel execution configuration
            parallel_config = mcp_config_manager.get_parallel_execution_config()

            # Should have default values when not specified
            assert isinstance(parallel_config, dict)
            assert "max_concurrent" in parallel_config
            assert "enabled" in parallel_config
            assert "health_check_interval" in parallel_config
            assert parallel_config["max_concurrent"] >= 1
            assert parallel_config["health_check_interval"] > 0

    @pytest.mark.integration
    def test_parallel_executor_configuration_integration(self, test_settings):
        """Test ParallelSubagentExecutor with configuration integration."""

        with patch("src.config.settings.get_settings", return_value=test_settings):
            # Mock dependencies
            config_manager = MagicMock(spec=MCPConfigurationManager)
            config_manager.get_parallel_execution_config.return_value = {
                "max_concurrent": 5,
                "enabled": True,
                "health_check_interval": 60,
            }

            mcp_client = MagicMock(spec=MCPClient)

            # Create parallel executor
            executor = ParallelSubagentExecutor(config_manager, mcp_client)

            # Verify configuration was applied
            assert executor.max_workers == 5
            assert executor.timeout_seconds == 120  # Default timeout
            assert executor.config_manager == config_manager
            assert executor.mcp_client == mcp_client

    @pytest.mark.integration
    @pytest.mark.asyncio
    async def test_mcp_health_check_configuration_integration(self, test_settings):
        """Test MCP health check with configuration integration."""

        with (
            patch("src.config.settings.get_settings", return_value=test_settings),
<<<<<<< HEAD
            # Mock MCP components in the health module
=======
>>>>>>> 5a5ac489
            patch("src.config.health.MCPClient") as mock_client_class,
            patch("src.config.health.MCPConfigurationManager") as mock_config_class,
            patch("src.config.health.ParallelSubagentExecutor") as mock_executor_class,
        ):
<<<<<<< HEAD

=======
>>>>>>> 5a5ac489
            # Mock instances
            mock_client = AsyncMock()
            mock_client.health_check.return_value = {"overall_status": "healthy"}
            mock_client_class.return_value = mock_client

            mock_config = MagicMock()
            mock_config.get_health_status.return_value = {"configuration_valid": True}
            mock_config_class.return_value = mock_config

            mock_executor = AsyncMock()
            mock_executor.health_check.return_value = {"status": "healthy"}
            mock_executor_class.return_value = mock_executor

            # Test MCP health check
            health_status = await get_mcp_configuration_health()

            # Verify health check results
            assert health_status["healthy"] is True
            assert health_status["mcp_configuration"]["configuration_valid"] is True
            assert health_status["mcp_client"]["overall_status"] == "healthy"
            assert health_status["parallel_executor"]["status"] == "healthy"

    @pytest.mark.integration
    def test_configuration_status_mcp_integration(self, test_settings):
        """Test configuration status with MCP integration."""

        with patch("src.config.settings.get_settings", return_value=test_settings):
            # Get configuration status
            status = get_configuration_status(test_settings)

            # Verify MCP-related configuration is included
            assert status.config_loaded is True
            assert status.validation_status in ["passed", "warning"]
            assert status.environment == "dev"
            assert status.config_source in ["env_vars", "env_files", "defaults"]

    @pytest.mark.integration
    def test_environment_specific_mcp_configuration(self):
        """Test environment-specific MCP configuration."""

        # Test development environment
        dev_settings = ApplicationSettings(
            environment="dev",
            mcp_enabled=True,
            mcp_server_url="http://localhost:3000",
            mcp_timeout=30.0,
            debug=True,
        )

        # Test production environment
        prod_settings = ApplicationSettings(
            environment="prod",
            mcp_enabled=True,
            mcp_server_url="https://production.mcp.server",
            mcp_timeout=10.0,
            debug=False,
        )

        # Verify environment-specific configurations
        assert dev_settings.environment == "dev"
        assert dev_settings.debug is True
        assert dev_settings.mcp_server_url == "http://localhost:3000"
        assert dev_settings.mcp_timeout == 30.0

        assert prod_settings.environment == "prod"
        assert prod_settings.debug is False
        assert prod_settings.mcp_server_url == "https://production.mcp.server"
        assert prod_settings.mcp_timeout == 10.0

    @pytest.mark.integration
    def test_mcp_configuration_validation_integration(self, test_settings):
        """Test MCP configuration validation integration."""

        with patch("src.config.settings.get_settings", return_value=test_settings):
            # Create configuration manager
            config_manager = MCPConfigurationManager()

            # Test configuration validation - returns dict with validation results
            validation_result = config_manager.validate_configuration()

            assert isinstance(validation_result, dict)
            assert "valid" in validation_result
            assert validation_result["valid"] is True
            assert "errors" in validation_result
            assert len(validation_result["errors"]) == 0

    @pytest.mark.integration
    def test_mcp_configuration_validation_invalid_settings(self):
        """Test MCP configuration validation with invalid settings."""

        # Create invalid settings
        invalid_settings = ApplicationSettings(
            mcp_enabled=True,
            mcp_server_url="invalid_url",  # Invalid URL
            mcp_timeout=-1,  # Invalid timeout
            mcp_max_retries=0,  # Invalid retries
        )

        with patch("src.config.settings.get_settings", return_value=invalid_settings):
            config_manager = MCPConfigurationManager()

            # Should fail validation - returns dict with validation results
            validation_result = config_manager.validate_configuration()
            assert isinstance(validation_result, dict)
            assert "valid" in validation_result
            # With no actual server configurations, validation should still pass
            # Invalid ApplicationSettings don't affect MCP server configurations
            assert validation_result["valid"] is True

    @pytest.mark.integration
    @pytest.mark.asyncio
    async def test_mcp_client_initialization_from_config(self, test_settings):
        """Test MCP client initialization from configuration."""

        with patch("src.config.settings.get_settings", return_value=test_settings):
            # Mock HTTP client
            mock_http_client = AsyncMock()
            mock_response = MagicMock()
            mock_response.status_code = 200
            mock_response.json.return_value = {"status": "healthy"}
            mock_http_client.get.return_value = mock_response

            with patch("httpx.AsyncClient", return_value=mock_http_client):
                # Create MCP client from settings
                client = MCPClientFactory.create_from_settings(test_settings)

                # Verify client was configured correctly
                assert isinstance(client, ZenMCPClient)
                assert client.server_url == "http://localhost:3000"
                assert client.timeout == 30.0
                assert client.max_retries == 3

                # Test connection
                connected = await client.connect()
                assert connected is True

    @pytest.mark.integration
    def test_mcp_configuration_environment_override(self):
        """Test MCP configuration environment variable override."""

        # Mock environment variables
        env_vars = {
            "PROMPTCRAFT_MCP_ENABLED": "true",
            "PROMPTCRAFT_MCP_SERVER_URL": "http://env.override:4000",
            "PROMPTCRAFT_MCP_TIMEOUT": "45.0",
            "PROMPTCRAFT_MCP_MAX_RETRIES": "5",
        }

        with patch.dict(os.environ, env_vars):
            # Create settings (should pick up environment overrides)
            settings = ApplicationSettings()

            # Verify environment overrides were applied
            assert settings.mcp_enabled is True
            assert settings.mcp_server_url == "http://env.override:4000"
            assert settings.mcp_timeout == 45.0
            assert settings.mcp_max_retries == 5

    @pytest.mark.integration
    def test_mcp_configuration_file_loading(self, temp_env_file):
        """Test MCP configuration loading from file."""

        with patch("src.config.settings._load_env_file", return_value={"MCP_ENABLED": "true"}):
            # Create settings that would load from file
            settings = ApplicationSettings()

            # Verify file-based configuration is supported
            assert hasattr(settings, "mcp_enabled")
            assert hasattr(settings, "mcp_server_url")
            assert hasattr(settings, "mcp_timeout")
            assert hasattr(settings, "mcp_max_retries")

    @pytest.mark.integration
    @pytest.mark.asyncio
    async def test_mcp_error_handling_with_configuration(self, test_settings):
        """Test MCP error handling with configuration integration."""

        with patch("src.config.settings.get_settings", return_value=test_settings):
            # Mock failing HTTP client
            mock_http_client = AsyncMock()
            mock_http_client.get.side_effect = Exception("Connection failed")

            with patch("httpx.AsyncClient", return_value=mock_http_client):
                # Create MCP client
                client = MCPClientFactory.create_from_settings(test_settings)

                # Test error handling
                with pytest.raises((MCPClientError, MCPConnectionError, ConnectionError, RuntimeError)):
                    await client.connect()

                # Verify client state
                assert client.connection_state != "connected"

    @pytest.mark.integration
    def test_mcp_configuration_secrets_handling(self):
        """Test MCP configuration secrets handling."""

        # Create settings with secret fields
        settings = ApplicationSettings(
            mcp_enabled=True,
            mcp_api_key="secret_key_value",
            mcp_server_url="http://localhost:3000",
        )

        # Verify secret is properly handled
        assert settings.mcp_api_key.get_secret_value() == "secret_key_value"
        assert str(settings.mcp_api_key) == "**********"  # Should be masked

    @pytest.mark.integration
    def test_mcp_configuration_performance_settings(self):
        """Test MCP configuration performance settings integration."""

        # Create settings with performance configurations
        settings = ApplicationSettings(
            mcp_enabled=True,
            mcp_server_url="http://localhost:3000",
            mcp_timeout=10.0,  # Faster timeout for performance
            mcp_max_retries=2,  # Fewer retries for performance
        )

        # Verify performance settings
        assert settings.mcp_timeout == 10.0
        assert settings.mcp_max_retries == 2

    @pytest.mark.integration
    def test_mcp_configuration_manager_health_status(self, test_settings):
        """Test MCP configuration manager health status integration."""

        with patch("src.config.settings.get_settings", return_value=test_settings):
            config_manager = MCPConfigurationManager()

            # Test health status
            health_status = config_manager.get_health_status()

            # Verify health status structure
            assert isinstance(health_status, dict)
            assert "configuration_valid" in health_status
            assert "configuration_loaded" in health_status
            assert "total_servers" in health_status
            assert "enabled_servers" in health_status
            assert "parallel_execution" in health_status
            assert "errors" in health_status
            assert "warnings" in health_status

    @pytest.mark.integration
    def test_mcp_configuration_docker_integration(self, test_settings):
        """Test MCP configuration with Docker integration."""

        with patch("src.config.settings.get_settings", return_value=test_settings):
            config_manager = MCPConfigurationManager()

            # Test Docker-related configuration from server configs
            enabled_servers = config_manager.get_enabled_servers()
            health_status = config_manager.get_health_status()

            # Verify Docker-related configuration aspects
            assert isinstance(enabled_servers, list)
            assert isinstance(health_status, dict)
            assert "configuration_valid" in health_status
            assert "parallel_execution" in health_status

            # Check if any server has Docker configuration
            for server_name in enabled_servers:
                server_config = config_manager.get_server_config(server_name)
                if server_config:
                    assert hasattr(server_config, "docker_compatible")
                    assert hasattr(server_config, "deployment_preference")
                    assert hasattr(server_config, "memory_requirement")

    @pytest.mark.integration
    @pytest.mark.asyncio
    async def test_mcp_configuration_connection_lifecycle(self, test_settings):
        """Test MCP configuration through connection lifecycle."""

        with patch("src.config.settings.get_settings", return_value=test_settings):
            # Mock HTTP client for lifecycle testing
            mock_http_client = AsyncMock()

            # Mock connection response
            mock_connect_response = MagicMock()
            mock_connect_response.status_code = 200
            mock_connect_response.json.return_value = {"status": "healthy"}

            # Mock health check response
            mock_health_response = MagicMock()
            mock_health_response.status_code = 200
            mock_health_response.json.return_value = {
                "status": "healthy",
                "version": "1.0.0",
                "capabilities": ["orchestration", "validation"],
            }

            mock_http_client.get.side_effect = [mock_connect_response, mock_health_response]

            with patch("httpx.AsyncClient", return_value=mock_http_client):
                # Create client from configuration
                client = MCPClientFactory.create_from_settings(test_settings)

                # Test connection lifecycle
                connected = await client.connect()
                assert connected is True

                # Test health check
                health = await client.health_check()
                assert health is not None

                # Test disconnection
                disconnected = await client.disconnect()
                assert disconnected is True

    @pytest.mark.integration
    def test_configuration_validation_with_mcp_components(self, test_settings):
        """Test configuration validation with MCP components."""

        with patch("src.config.settings.get_settings", return_value=test_settings):
            # Should not raise exception with valid MCP configuration
            try:
                validate_configuration_on_startup(test_settings)
                validation_passed = True
            except Exception:
                validation_passed = False

            assert validation_passed is True<|MERGE_RESOLUTION|>--- conflicted
+++ resolved
@@ -173,18 +173,10 @@
 
         with (
             patch("src.config.settings.get_settings", return_value=test_settings),
-<<<<<<< HEAD
-            # Mock MCP components in the health module
-=======
->>>>>>> 5a5ac489
             patch("src.config.health.MCPClient") as mock_client_class,
             patch("src.config.health.MCPConfigurationManager") as mock_config_class,
             patch("src.config.health.ParallelSubagentExecutor") as mock_executor_class,
         ):
-<<<<<<< HEAD
-
-=======
->>>>>>> 5a5ac489
             # Mock instances
             mock_client = AsyncMock()
             mock_client.health_check.return_value = {"overall_status": "healthy"}
