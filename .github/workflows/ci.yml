name: CI

on:
  push:
<<<<<<< HEAD
    branches: [ 'feature/phase-1-development', 'feature/**' ]
  pull_request:
    branches: [ 'feature/phase-1-development' ]
=======
    branches:
      - main
      - 'feature/phase-1-development'
      - 'feature/**'
    # Note: Cannot use branches-ignore with branches - use only branches for explicit inclusion
  pull_request:
    branches:
      - main
      - 'feature/phase-1-development'
  schedule:
    # Run security checks daily
    - cron: '0 0 * * *'
>>>>>>> 38620bdf

permissions:
  contents: read
  pull-requests: write
  issues: write
  packages: write

concurrency:
  group: ci-${{ github.ref }}
  cancel-in-progress: true

jobs:
  dependency-check:
    name: Verify Dependencies
    runs-on: ubuntu-latest
    timeout-minutes: 20
    steps:
      - uses: actions/checkout@v4

      - name: Set up Python
        uses: actions/setup-python@v5
        with:
          python-version: '3.11'

      - name: Install Poetry
        uses: snok/install-poetry@v1
        with:
          version: 2.1.2
          virtualenvs-create: true
          virtualenvs-in-project: true

      - name: Install Poetry Export Plugin
        run: |
          for i in 1 2 3; do
            poetry self add poetry-plugin-export && break || {
              echo "Attempt $i failed, retrying..."
              sleep 5
            }
          done || echo "Plugin installation failed after retries, continuing..."

      - name: Cache dependencies
        uses: actions/cache@v4
        with:
          path: .venv
          key: venv-${{ runner.os }}-3.11-${{ hashFiles('**/poetry.lock') }}
          restore-keys: |
            venv-${{ runner.os }}-3.11-

      - name: Verify poetry.lock is up to date
        run: poetry check --lock

      - name: Install dependencies for export
        run: |
          for i in 1 2 3; do
            poetry install && break || {
              echo "Attempt $i failed, retrying..."
              sleep 10
            }
          done

      - name: Export requirements with hashes
        run: ./scripts/generate_requirements.sh

      - name: Verify requirements.txt hasn't changed
        if: github.ref == 'refs/heads/feature/phase-1-development'
        run: |
          git diff --exit-code requirements*.txt || {
            echo "::error::requirements files are out of sync."
            echo "Run ./scripts/generate_requirements.sh and commit the changes."
            exit 1
          }

      - name: Test pip installation with hash verification
        run: |
          python -m venv test-env
          source test-env/bin/activate
          for i in 1 2 3; do
            pip install --no-cache-dir --require-hashes -r requirements.txt && break || {
              echo "Attempt $i failed, retrying..."
              sleep 10
            }
          done
          deactivate
          rm -rf test-env

  security-scan:
    name: Security Scanning
    runs-on: ubuntu-latest
    timeout-minutes: 15
    continue-on-error: true
    steps:
      - uses: actions/checkout@v4

      - name: Set up Python
        uses: actions/setup-python@v5
        with:
          python-version: '3.11'

      - name: Install Poetry
        uses: snok/install-poetry@v1
        with:
          version: 2.1.2
          virtualenvs-create: true
          virtualenvs-in-project: true

      - name: Install Poetry Export Plugin
        run: |
          for i in 1 2 3; do
            poetry self add poetry-plugin-export && break || {
              echo "Attempt $i failed, retrying..."
              sleep 5
            }
          done || echo "Plugin installation failed after retries, continuing..."

      - name: Cache dependencies
        uses: actions/cache@v4
        with:
          path: .venv
          key: venv-${{ runner.os }}-3.11-${{ hashFiles('**/poetry.lock') }}
          restore-keys: |
            venv-${{ runner.os }}-3.11-

      - name: Set up CI environment variables
        run: |
          echo "CI_ENVIRONMENT=true" >> $GITHUB_ENV
          echo "PROMPTCRAFT_REDIS_HOST=localhost" >> $GITHUB_ENV
          echo "PROMPTCRAFT_QDRANT_HOST=localhost" >> $GITHUB_ENV
          echo "PROMPTCRAFT_ENABLE_SERVICE_MOCKING=true" >> $GITHUB_ENV
          echo "CI environment configured with service mocking"

      - name: Start Redis service for testing
        run: |
          for i in 1 2 3; do
            sudo apt-get update && sudo apt-get install -y redis-server && break || {
              echo "Attempt $i failed, retrying..."
              sleep 5
            }
          done
          sudo systemctl start redis-server
          redis-cli ping || echo "Redis not started - will use mocking"
        continue-on-error: true

      - name: Install dependencies
        run: |
          for i in 1 2 3; do
            poetry install && break || {
              echo "Attempt $i failed, retrying..."
              sleep 10
            }
          done

      - name: Run safety check
        run: |
          echo "Running dependency vulnerability scan"
          poetry run safety check --json || echo "Safety vulnerability scan completed with findings"
        continue-on-error: true

      - name: Run bandit security scan
        run: |
          echo "Running Bandit security analysis"
          poetry run bandit -r src -ll -f json -o bandit-report.json || echo "Bandit security scan completed with findings"

      - name: Upload security reports
        uses: actions/upload-artifact@v4
        if: always()
        with:
          name: security-reports
          path: |
            bandit-report.json
            .safety-report.json

  test:
    name: CI / Test
    runs-on: ubuntu-latest
    timeout-minutes: 30
    if: always()

    steps:
      - uses: actions/checkout@v4

      - name: Set up Python 3.11
        uses: actions/setup-python@v5
        with:
          python-version: '3.11'

      - name: Install Poetry
        uses: snok/install-poetry@v1
        with:
          version: 2.1.2
          virtualenvs-create: true
          virtualenvs-in-project: true

      - name: Install Poetry Export Plugin
        run: |
          for i in 1 2 3; do
            poetry self add poetry-plugin-export && break || {
              echo "Attempt $i failed, retrying..."
              sleep 5
            }
          done || echo "Plugin installation failed after retries, continuing..."

      - name: Cache dependencies
        uses: actions/cache@v4
        with:
          path: .venv
          key: venv-${{ runner.os }}-3.11-${{ hashFiles('**/poetry.lock') }}
          restore-keys: |
            venv-${{ runner.os }}-3.11-

      - name: Install dependencies for export
        run: |
          for i in 1 2 3; do
            poetry install && break || {
              echo "Attempt $i failed, retrying..."
              sleep 10
            }
          done

      - name: Install mypy type stubs
        run: |
          for i in 1 2 3; do
            poetry run mypy --install-types --non-interactive && break || {
              echo "Attempt $i failed, retrying..."
              sleep 5
            }
          done

      - name: Export and install dependencies with hash verification
        run: |
          poetry export --format=requirements.txt --output=requirements-ci.txt
          for i in 1 2 3; do
            poetry run pip install --no-cache-dir --require-hashes -r requirements-ci.txt && break || {
              echo "Attempt $i failed, retrying..."
              sleep 10
            }
          done

      - name: Run tests with service mocking
        run: |
          echo "Running tests with CI environment configuration"
          poetry run pytest -v --cov=src --cov-report=xml --cov-report=term-missing
        env:
          CI_ENVIRONMENT: true
          PROMPTCRAFT_REDIS_HOST: localhost
          PROMPTCRAFT_QDRANT_HOST: localhost
          PROMPTCRAFT_ENABLE_SERVICE_MOCKING: true

      - name: Run type checking
        run: poetry run mypy src

      - name: Run linting
        run: |
          echo "Running code formatting and linting checks"
          poetry run black . --check
          poetry run ruff check .
          echo "All linting checks passed"

  test-matrix:
    name: Test Python ${{ matrix.python-version }}
    runs-on: ubuntu-latest
    timeout-minutes: 30
    if: always()
    strategy:
      matrix:
        python-version: ["3.11", "3.12"]

    steps:
      - uses: actions/checkout@v4

      - name: Set up Python ${{ matrix.python-version }}
        uses: actions/setup-python@v5
        with:
          python-version: ${{ matrix.python-version }}

      - name: Install Poetry
        uses: snok/install-poetry@v1
        with:
          version: 2.1.2
          virtualenvs-create: true
          virtualenvs-in-project: true

      - name: Install Poetry Export Plugin
        run: |
          for i in 1 2 3; do
            poetry self add poetry-plugin-export && break || {
              echo "Attempt $i failed, retrying..."
              sleep 5
            }
          done || echo "Plugin installation failed after retries, continuing..."

      - name: Cache dependencies
        uses: actions/cache@v4
        with:
          path: .venv
          key: venv-${{ runner.os }}-${{ matrix.python-version }}-${{ hashFiles('**/poetry.lock') }}
          restore-keys: |
            venv-${{ runner.os }}-${{ matrix.python-version }}-

      - name: Install dependencies for export
        run: |
          for i in 1 2 3; do
            poetry install && break || {
              echo "Attempt $i failed, retrying..."
              sleep 10
            }
          done

      - name: Install mypy type stubs
        run: |
          for i in 1 2 3; do
            poetry run mypy --install-types --non-interactive && break || {
              echo "Attempt $i failed, retrying..."
              sleep 5
            }
          done

      - name: Export and install dependencies with hash verification
        run: |
          poetry export --format=requirements.txt --output=requirements-ci.txt
          for i in 1 2 3; do
            poetry run pip install --no-cache-dir --require-hashes -r requirements-ci.txt && break || {
              echo "Attempt $i failed, retrying..."
              sleep 10
            }
          done

      - name: Run tests with service mocking
        run: |
          echo "Running tests with CI environment configuration"
          poetry run pytest -v --cov=src --cov-report=xml --cov-report=term-missing
        env:
          CI_ENVIRONMENT: true
          PROMPTCRAFT_REDIS_HOST: localhost
          PROMPTCRAFT_QDRANT_HOST: localhost
          PROMPTCRAFT_ENABLE_SERVICE_MOCKING: true

      - name: Run type checking
        run: poetry run mypy src

      - name: Run linting
        run: |
          echo "Running code formatting and linting checks"
          poetry run black . --check
          poetry run ruff check .
          echo "All linting checks passed"

      - name: Upload coverage to Codecov
        uses: codecov/codecov-action@v4
        if: ${{ env.CODECOV_TOKEN != '' }}
        with:
          file: ./coverage.xml
          fail_ci_if_error: false
          token: ${{ secrets.CODECOV_TOKEN }}
        continue-on-error: true
        env:
          CODECOV_TOKEN: ${{ secrets.CODECOV_TOKEN }}

      - name: Coverage fallback notice
<<<<<<< HEAD
        if: ${{ env.CODECOV_TOKEN == '' }}
=======
>>>>>>> 38620bdf
        run: |
          echo "⚠️  CODECOV_TOKEN not configured - Codecov upload may have been skipped"
          echo "Coverage reports available locally in htmlcov/"
          echo "To enable Codecov upload, add CODECOV_TOKEN secret to repository"

  build-docker:
    name: Build Docker Image
    runs-on: ubuntu-latest
    timeout-minutes: 25
    needs: [test]
    if: github.event_name == 'push'
    steps:
      - uses: actions/checkout@v4

      - name: Set up Docker Buildx
        uses: docker/setup-buildx-action@v3

      - name: Set up Python
        uses: actions/setup-python@v5
        with:
          python-version: '3.11'

      - name: Install Poetry
        uses: snok/install-poetry@v1
        with:
          version: 2.1.2
          virtualenvs-create: true
          virtualenvs-in-project: true

      - name: Install Poetry Export Plugin
        run: |
          for i in 1 2 3; do
            poetry self add poetry-plugin-export && break || {
              echo "Attempt $i failed, retrying..."
              sleep 5
            }
          done || echo "Plugin installation failed after retries, continuing..."

      - name: Install dependencies for export
        run: |
          for i in 1 2 3; do
            poetry install && break || {
              echo "Attempt $i failed, retrying..."
              sleep 10
            }
          done

      - name: Generate requirements for Docker
        run: ./scripts/generate_requirements.sh

      - name: Build Docker image
        uses: docker/build-push-action@v5
        with:
          context: .
          push: false
          tags: promptcraft-hybrid:${{ github.sha }}
          cache-from: type=gha
          cache-to: type=gha,mode=max
          build-args: |
            BUILD_DATE=${{ github.event.head_commit.timestamp }}
            VCS_REF=${{ github.sha }}<|MERGE_RESOLUTION|>--- conflicted
+++ resolved
@@ -2,11 +2,6 @@
 
 on:
   push:
-<<<<<<< HEAD
-    branches: [ 'feature/phase-1-development', 'feature/**' ]
-  pull_request:
-    branches: [ 'feature/phase-1-development' ]
-=======
     branches:
       - main
       - 'feature/phase-1-development'
@@ -19,7 +14,6 @@
   schedule:
     # Run security checks daily
     - cron: '0 0 * * *'
->>>>>>> 38620bdf
 
 permissions:
   contents: read
@@ -378,10 +372,7 @@
           CODECOV_TOKEN: ${{ secrets.CODECOV_TOKEN }}
 
       - name: Coverage fallback notice
-<<<<<<< HEAD
         if: ${{ env.CODECOV_TOKEN == '' }}
-=======
->>>>>>> 38620bdf
         run: |
           echo "⚠️  CODECOV_TOKEN not configured - Codecov upload may have been skipped"
           echo "Coverage reports available locally in htmlcov/"
