[build-system]
requires = ["poetry-core>=1.9.0,<3.0.0"]
build-backend = "poetry.core.masonry.api"

# Project metadata (PEP 621 standard)
[project]
name = "promptcraft-hybrid"
version = "0.1.0"
description = "A Zen-powered AI workbench for transforming queries into accurate, context-aware outputs"
authors = [{name = "PromptCraft Team", email = "team@promptcraft.io"}]
license = {text = "MIT"}
readme = "README.md"
keywords = ["ai", "prompt-engineering", "mcp", "zen", "orchestration"]
classifiers = [
    "Development Status :: 3 - Alpha",
    "Intended Audience :: Developers",
    "License :: OSI Approved :: MIT License",
    "Programming Language :: Python :: 3",
    "Programming Language :: Python :: 3.11",
    "Programming Language :: Python :: 3.12",
    "Topic :: Software Development :: Libraries :: Python Modules",
    "Topic :: Scientific/Engineering :: Artificial Intelligence",
]
requires-python = ">=3.11,<3.13"
dynamic = ["dependencies"]

[project.urls]
homepage = "https://github.com/williaby/PromptCraft"
repository = "https://github.com/williaby/PromptCraft"
documentation = "https://github.com/williaby/PromptCraft/wiki"

# Poetry-specific configuration
[tool.poetry]
package-mode = false
requires-poetry = ">=1.8.0"

[tool.poetry.dependencies]
python = ">=3.11,<3.13"
# Main dependencies
gradio = "^5.35.0"
fastapi = "^0.116.0"
uvicorn = {extras = ["standard"], version = "^0.35.0"}
httpx = "^0.27.0"
pydantic = ">=2.11.0,<3.0.0"
pydantic-settings = "^2.2.1"
anthropic = "^0.57.0"
openai = "^1.12.0"
qdrant-client = "^1.14.3"
cryptography = "^45.0.0"
pyjwt = {version = "^2.10.1", extras = ["crypto"]}
python-gnupg = "^0.5.2"
pyyaml = "^6.0.2"
toml = "^0.10.2"
python-multipart = "^0.0.18"
redis = {extras = ["hiredis"], version = "^6.0.0"}
prometheus-client = "^0.20.0"
python-dotenv = "^1.0.1"
python-magic = "^0.4.27"
structlog = ">=24.0.0,<26.0.0"
rich = "^14.0.0"
tenacity = "^9.0.0"
python-dateutil = "^2.9.0"
aiofiles = ">=24.1.0,<25.0.0"
asyncer = ">=0.0.5,<1.0.0"
mcp = "^1.10.1"
sentry-sdk = ">=2.0.0,<3.0.0"
opentelemetry-api = "^1.25.0"
typing-extensions = ">=4.10.0,<5.0.0"
slowapi = "^0.1.9"
cachetools = "^6.1.0"
defusedxml = "^0.7.1"
starlette = ">=0.47.2"
<<<<<<< HEAD
# Database dependencies for AUTH-2 service token management
sqlalchemy = {extras = ["asyncio"], version = "^2.0.36"}
asyncpg = "^0.30.0"
alembic = "^1.14.0"
=======
asyncpg = "^0.29.0"
sqlalchemy = {extras = ["asyncio"], version = "^2.0.0"}
>>>>>>> e3b70060

[tool.poetry.group.dev.dependencies]
pytest = ">=8.0.1"
pytest-asyncio = ">=0.26.0"
pytest-cov = ">=6.0.0"
pytest-env = ">=1.1.3"
pytest-mock = ">=3.12.0"
pytest-timeout = ">=2.2.0"
pytest-xdist = ">=3.5.0"
pytest-rerunfailures = ">=12.0"
hypothesis = ">=6.98.9"
faker = ">=37.0.0"
black = "24.10.0"
ruff = "0.12.3"
mypy = "1.13.0"
types-pyyaml = ">=6.0.12.12"
types-python-dateutil = ">=2.8.19.20240106"
types-aiofiles = ">=24.0.0"
bandit = {extras = ["toml"], version = "1.7.7"}
safety = ">=3.0.1"
detect-secrets = ">=1.5.0"
pre-commit = ">=4.0.0"
nox = ">=2025.1.0"
ipython = ">=9.0.0"
ipdb = ">=0.13.13"
toml = "^0.10.2"
mutmut = "^3.3.0"
# pact-python = "^2.3.2"  # Temporarily removed due to CI build issues with external dependency
locust = "^2.0.0"
pip-audit = "^2.9.0"
types-cachetools = "^6.1.0.20250717"
isort = "^6.0.1"

[tool.poetry.group.azure.dependencies]
azure-identity = "^1.15.0"
azure-keyvault-secrets = "^4.8.0"
azure-storage-blob = "^12.19.0"

[tool.poetry.group.ml.dependencies]
sentence-transformers = ">=3.0.0,<6.0.0"
tiktoken = ">=0.8.0,<1.0.0"
numpy = ">=2.0.0,<3.0.0"
pandas = "^2.2.0"
spacy = ">=3.7.0,<4.0.0"
nltk = ">=3.8.0,<4.0.0"

[tool.poetry.group.docs.dependencies]
mkdocs = "^1.6.0"
mkdocs-material = "^9.5.32"
mkdocstrings = {extras = ["python"], version = "^0.24.0"}

[tool.poetry.group.test.dependencies]
pytest-benchmark = ">=4.0.0"
pytest-memray = ">=1.5.0"
aiosqlite = "^0.21.0"


[[tool.poetry.source]]
name = "safety"
url = "https://pkgs.safetycli.com/repository/williams-consulting/project/promptcraft/pypi/simple/"
priority = "supplemental"

[tool.black]
line-length = 120
target-version = ['py311', 'py312']
include = '\.pyi?$'
extend-exclude = '''
(
  /(
      \.eggs
    | \.git
    | \.hg
    | \.mypy_cache
    | \.nox
    | \.tox
    | \.venv
    | _build
    | buck-out
    | build
    | dist
  )/
)
'''

[tool.ruff]
line-length = 120
target-version = "py311"
src = ["src", "tests"]
exclude = [
    "*.yaml",
    "*.yml",
    "docker-compose*.yaml",
    "docker-compose*.yml",
]

[tool.ruff.lint]
select = [
    "E",   # pycodestyle errors
    "W",   # pycodestyle warnings
    "F",   # pyflakes
    "I",   # isort
    "C",   # flake8-comprehensions
    "B",   # flake8-bugbear
    "UP",  # pyupgrade
    "N",   # pep8-naming
    "YTT", # flake8-2020
    "ANN", # flake8-annotations
    "S",   # flake8-bandit
    "BLE", # flake8-blind-except
    "A",   # flake8-builtins
    "COM", # flake8-commas
    "C4",  # flake8-comprehensions
    "DTZ", # flake8-datetimez
    "ISC", # flake8-implicit-str_concat
    "ICN", # flake8-import-conventions
    "G",   # flake8-logging-format
    "INP", # flake8-no-pep420
    "PIE", # flake8-pie
    "T20", # flake8-print
    "PT",  # flake8-pytest-style
    "Q",   # flake8-quotes
    "RET", # flake8-return
    "SIM", # flake8-simplify
    "TID", # flake8-tidy-imports
    "ARG", # flake8-unused-arguments
    "PTH", # flake8-use-pathlib
    "ERA", # eradicate
    "PGH", # pygrep-hooks
    "PL",  # pylint
    "RUF", # ruff-specific
]
ignore = [
    "E501",    # line too long (handled by black)
    "B008",    # do not perform function calls in argument defaults
    "C901",    # too complex
    "ANN401",  # dynamically typed expressions (Any)
    "S101",    # use of assert detected
    "PLR0913", # too many arguments
    "BLE001",  # blind exception catching (needed for generic error handlers)
    # Industry standard additions for development workflow:
    "UP038",   # isinstance syntax (Python compatibility)
    "PLR2004", # magic numbers (for obvious values)
    "ARG002",  # unused arguments (interface compatibility)
    "SIM102",  # nested if statements (readability preference)
]

[tool.ruff.lint.per-file-ignores]
"tests/*" = ["S101", "S110", "ANN", "ARG", "PLR2004", "PLC0415", "T201"]  # Allow test patterns and try-except-pass
"tests/auth/*" = ["S101", "S105", "S110", "ANN", "ARG", "PLR2004", "COM812", "UP017", "PLC0415", "RET504", "SIM117", "PT012"]  # Allow test patterns
"tests/performance/*" = ["T201", "S311", "S110", "PLC0415", "F401", "PTH123", "S101", "ANN", "ARG", "PLR2004", "PLR0915"]
"tests/security/test_codeql_validation.py" = ["S105", "S602", "S603", "S608", "S301", "S506", "S324", "S307", "PTH123", "T201", "S101", "ANN", "ARG", "PLR2004"]
"scripts/*" = ["T20", "INP001", "ANN", "PLR0912", "PLR2004", "PTH123", "SIM118", "RUF013", "B007", "PLC0415", "G004", "S607", "S602", "S314", "S603", "RET504", "DTZ005", "RUF100"]
"noxfile.py" = ["ANN", "D"]
"src/config/validation.py" = ["PLC0415"]  # Allow local imports to avoid circular dependencies
"src/config/health.py" = ["UP036", "UP017"]  # Version compatibility for Python 3.11
"src/utils/time_utils.py" = ["UP017"]  # Use timezone.utc for Python 3.11 compatibility
"src/utils/observability.py" = ["UP017"]  # Use timezone.utc for Python 3.11 compatibility
"test_consensus_model_connectivity.py" = ["PLC0415", "T201"]  # Script allows local imports and print
"tests/conftest.py" = ["UP017"]  # Use timezone.utc for Python 3.11 compatibility
"tests/unit/scripts/test_coverage_automation.py" = ["E402"]  # Dynamic imports after sys.path modification
"src/mcp_integration/*" = ["G004"]  # Allow f-strings in logging for structured logging
"src/auth/*" = ["G004", "PLR2004", "SIM110", "RET504"]  # Allow f-strings, magic numbers, and specific patterns
"src/ui/multi_journey_interface.py" = ["PLR0915", "PLR0912"]  # Allow complex UI interface methods
"src/core/*" = ["N805"]  # Allow cls parameter name in Pydantic validators
"src/utils/resilience.py" = ["UP046"]  # Generic class syntax for Python 3.11 compatibility
"src/utils/secure_random.py" = ["UP047"]  # Generic function syntax for Python 3.11 compatibility
"*.yaml" = ["ALL"]
"*.yml" = ["ALL"]

[tool.ruff.lint.pylint]
max-branches = 18      # Increased from default 12 for industry standards
max-statements = 75    # Increased from default 50 for industry standards

[tool.ruff.lint.isort]
known-first-party = ["src"]

# Dedicated isort configuration for import organization
[tool.isort]
profile = "black"
line_length = 120
multi_line_output = 3
include_trailing_comma = true
force_grid_wrap = 0
use_parentheses = true
ensure_newline_before_comments = true
known_first_party = ["src"]
known_third_party = ["pytest", "httpx", "fastapi", "gradio", "pydantic", "anthropic", "openai", "qdrant_client"]
sections = ["FUTURE", "STDLIB", "THIRDPARTY", "FIRSTPARTY", "LOCALFOLDER"]
skip_glob = ["**/migrations/*", "**/venv/*", "**/.venv/*"]

[tool.mypy]
python_version = "3.11"
warn_return_any = true
warn_unused_configs = true
disallow_untyped_defs = true
disallow_incomplete_defs = true
check_untyped_defs = true
disallow_untyped_decorators = true
no_implicit_optional = true
warn_redundant_casts = true
warn_unused_ignores = true
warn_no_return = true
warn_unreachable = true
strict_equality = true
plugins = ["pydantic.mypy"]

[[tool.mypy.overrides]]
module = ["tests.*", "scripts.*", "examples.*", "noxfile"]
ignore_errors = true

[[tool.mypy.overrides]]
module = ["src.auth.middleware", "src.ui.multi_journey_interface", "src.core.vector_store", "src.config.health"]
ignore_errors = true

[[tool.mypy.overrides]]
module = [
    "gradio.*",
    "sentence_transformers.*",
    "qdrant_client.*",
    "redis.*",
    "yaml.*",
    "gnupg.*",
    "mcp.*",
    "spacy.*",
    "nltk.*",
    "sentry_sdk.*",
    "opentelemetry.*",
]
ignore_missing_imports = true

[tool.pydantic-mypy]
init_forbid_extra = true
init_typed = true
warn_required_dynamic_aliases = true
warn_untyped_fields = true

[tool.pytest.ini_options]
minversion = "6.0"
addopts = "-ra --strict-markers --strict-config --asyncio-mode=auto -m 'not slow' --tb=short"
testpaths = ["tests"]
python_files = ["test_*.py", "*_test.py"]
python_classes = ["Test*"]
python_functions = ["test_*"]
asyncio_mode = "auto"
filterwarnings = [
    "error",
    "ignore::UserWarning",
    "ignore::DeprecationWarning",
    "ignore::PendingDeprecationWarning",  # Suppress Pact Python v2->v3 migration warnings globally
]
markers = [
    # Primary execution control markers
    "slow: genuinely slow tests (excluded from CI/CD and local development)",
    "fast: development cycle tests (for IDE integration)",

    # Test pyramid layer taxonomy (for analysis and metrics)
    "unit: unit-level tests (pure functions/classes; no I/O, no network) - DEFAULT",
    "component: component-level tests (single bounded context incl. DB/container mocks)",
    "contract: consumer-driven contract tests (Pact consumer/provider verifications)",
    "integration: cross-service integration tests (multi-service / real DB / message bus)",
    "e2e: user-facing end-to-end tests (full user journey via HTTP/UI driver)",

    # Non-functional test types (for analysis and selective execution)
    "perf: performance/load tests (benchmarks, stress, timing assertions)",
    "chaos: fault-injection/resilience tests (chaos engineering, fault tolerance)",
    "security: runtime security assertions (Bandit assertions, penetration tests)",

    # Legacy compatibility markers
    "performance: legacy performance marker (mapped to 'perf' in analysis)",
    "stress: legacy stress marker (mapped to 'perf' in analysis)",

    # Execution behavior markers
    "smoke: basic functionality validation tests",
    "no_parallel: tests that should not run in parallel",

    # Component-specific markers
    "auth: authentication and authorization tests",
]

# Note: Test execution profiles are implemented via Makefile and noxfile.py
# See CLAUDE.md for available test commands and execution strategies

[tool.coverage.run]
source = ["src"]
branch = true
parallel = true
dynamic_context = "test_function"
omit = [
    "*/tests/*",
    "*/test_*.py",
    "*/__init__.py",
    "scripts/*",
]

[tool.coverage.report]
exclude_lines = [
    "pragma: no cover",
    "def __repr__",
    "if self.debug",
    "if __name__ == .__main__.:",
    "raise AssertionError",
    "raise NotImplementedError",
    "if TYPE_CHECKING:",
    "@abstractmethod",
]
precision = 2
show_missing = true
skip_covered = false
fail_under = 80

[tool.coverage.html]
directory = "htmlcov"

[tool.coverage.xml]
output = "coverage.xml"

[tool.bandit]
targets = ["src"]
exclude_dirs = ["tests", "scripts"]
skips = ["B101", "B601"]

[tool.bandit.assert_used]
skips = ["*/test_*.py", "*_test.py"]

[tool.pytest.benchmark]
# Benchmark configuration
min_rounds = 5
max_time = 1.0
min_time = 0.000005
calibration_precision = 10
warmup = false
warmup_iterations = 100000
disable_gc = false
timer = "time.perf_counter"
sort = "mean"
columns = "min, max, mean, stddev, median, iqr, outliers, ops, rounds"
histogram = true
save_data = true
autosave = true
save = ".benchmarks"
compare = "0001"
compare_fail = ["min:5%", "max:5%", "mean:5%", "median:5%", "stddev:5%"]<|MERGE_RESOLUTION|>--- conflicted
+++ resolved
@@ -70,15 +70,10 @@
 cachetools = "^6.1.0"
 defusedxml = "^0.7.1"
 starlette = ">=0.47.2"
-<<<<<<< HEAD
-# Database dependencies for AUTH-2 service token management
+# Database dependencies for AUTH-1 enhanced authentication and AUTH-2 service token management
 sqlalchemy = {extras = ["asyncio"], version = "^2.0.36"}
 asyncpg = "^0.30.0"
 alembic = "^1.14.0"
-=======
-asyncpg = "^0.29.0"
-sqlalchemy = {extras = ["asyncio"], version = "^2.0.0"}
->>>>>>> e3b70060
 
 [tool.poetry.group.dev.dependencies]
 pytest = ">=8.0.1"
