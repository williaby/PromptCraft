--- conflicted
+++ resolved
@@ -1,347 +1,318 @@
----
-category: workflow
-complexity: medium
-estimated_time: "15-30 minutes"
-dependencies: ["workflow-implementation", "validation-precommit"]
-sub_commands: ["validation-precommit"]
-version: "1.1"
-models_required: ["testing", "review", "consensus"]
-model_preferences:
-  testing: ["o3", "o3-mini", "microsoft/phi-4-reasoning:free"]
-  review: ["anthropic/claude-opus-4", "anthropic/claude-sonnet-4", "google/gemini-2.5-pro"]
-  consensus: ["deepseek/deepseek-chat-v3-0324:free", "google/gemini-2.0-flash-exp:free"]
----
-
-# Workflow Review Cycle
-
-Comprehensive testing, validation, and multi-agent review of implemented solution: $ARGUMENTS
-
-## Usage Options
-
-- `phase X issue Y` - Full review cycle with multi-agent validation
-- `quick phase X issue Y` - Essential testing and validation only
-- `consensus phase X issue Y` - Multi-model consensus review
-- `--model=[name]` - Override default model for all roles
-- `--testing-model=[name]` - Specific model for testing development
-- `--review-model=[name]` - Specific model for code review
-- `--consensus-model=[name]` - Specific model for consensus validation
-
-**Automatic Branch Detection**: Works on current issue branch or detects from phase/issue arguments.
-
-## Prerequisites
-
-This command requires completed implementation. Implementation must pass basic quality gates before review.
-
-## Instructions
-
-### Step 0: Model Configuration
-
-1. **Parse Arguments and Configure Models**:
-   ```bash
-   # Parse model overrides using shared function
-   source .claude/commands/shared/model_utils.sh
-
-   PHASE=$(echo "$ARGUMENTS" | grep -oP "phase\s+\K\d+" || echo "1")
-   ISSUE=$(echo "$ARGUMENTS" | grep -oP "issue\s+\K\d+" || echo "")
-   MODE=$(echo "$ARGUMENTS" | grep -oP "^(quick|consensus)" || echo "standard")
-
-   # Configure models with fallback chains
-   TESTING_MODEL=$(get_model_override "testing" "$ARGUMENTS" "o3")
-   REVIEW_MODEL=$(get_model_override "review" "$ARGUMENTS" "anthropic/claude-opus-4")
-   CONSENSUS_MODEL=$(get_model_override "consensus" "$ARGUMENTS" "deepseek/deepseek-chat-v3-0324:free")
-
-   # Add free model support for premium workflows
-   if [[ ! "$TESTING_MODEL" =~ ":free" ]] && [[ "$MODE" != "quick" ]]; then
-       TESTING_SUPPORT_MODEL="microsoft/phi-4-reasoning:free"
-   fi
-   if [[ ! "$REVIEW_MODEL" =~ ":free" ]] && [[ "$MODE" != "quick" ]]; then
-       REVIEW_SUPPORT_MODEL="google/gemini-2.0-flash-exp:free"
-   fi
-   ```
-
-2. **Model Availability Validation**:
-   ```bash
-   # Test model availability with graceful fallbacks
-   AVAILABLE_MODELS=()
-   for model in "$TESTING_MODEL" "$REVIEW_MODEL" "$CONSENSUS_MODEL"; do
-       if zen_test_model "$model" 2>/dev/null; then
-           AVAILABLE_MODELS+=("$model")
-       else
-           echo "⚠️  Model $model unavailable, using fallback"
-       fi
-   done
-
-   # Ensure minimum functionality
-   if [[ ${#AVAILABLE_MODELS[@]} -eq 0 ]]; then
-       echo "🔄 No preferred models available, using free fallbacks"
-       TESTING_MODEL="microsoft/phi-4-reasoning:free"
-       REVIEW_MODEL="deepseek/deepseek-chat-v3-0324:free"
-       CONSENSUS_MODEL="google/gemini-2.0-flash-exp:free"
-   fi
-   ```
-
-### Step 1: Pre-commit Validation
-
-1. **Run Comprehensive Pre-commit Checks**:
-
-   ```bash
-   /project:validation-precommit
-   ```
-
-2. **Ensure All Linting Passes**:
-   - Markdown: `markdownlint **/*.md`
-   - YAML: `yamllint **/*.{yml,yaml}`
-   - Python: `poetry run black --check .`
-   - Python: `poetry run ruff check .`
-   - Python: `poetry run mypy src`
-
-3. **Verify Code Quality Standards**:
-   - 80% minimum test coverage
-   - No security vulnerabilities
-   - All naming conventions followed
-
-### Step 2: Issue-Specific Testing
-
-1. **Execute Acceptance Criteria Validation**:
-   - Test each acceptance criterion individually
-   - Document pass/fail status for each
-   - Verify complete requirement satisfaction
-
-2. **Follow Testing Requirements** from ts-{X}-testing.md:
-   - Run unit tests: `poetry run pytest tests/unit/ -v`
-   - Run integration tests: `poetry run pytest tests/integration/ -v`
-   - Run security scans: `poetry run bandit -r src`
-   - Run dependency checks: `poetry run safety check`
-
-3. **Perform Integration Testing**:
-   - Test with external dependencies (Qdrant, Azure AI)
-   - Validate multi-agent coordination
-   - Check UI/API integration points
-
-### Step 3: Multi-Agent Review
-
-<<<<<<< HEAD
-1. **Testing Strategy Development**:
-   Use Zen MCP Server with configured testing model:
-   ```bash
-   echo "🧪 Testing Strategy using: $TESTING_MODEL"
-   zen_mcp_call "$TESTING_MODEL" \
-       --role "Testing Strategist and Quality Engineer" \
-       --context "Implementation validation and edge case testing" \
-       --request "Review implementation against acceptance criteria and develop comprehensive test strategy" \
-       --tasks "
-         - Review the implementation against acceptance criteria
-         - Develop edge case tests
-         - Identify potential failure modes
-         - Suggest additional validation approaches"
-
-   # Free model support for additional test ideas
-   if [[ -n "$TESTING_SUPPORT_MODEL" ]]; then
-       echo "💡 Additional testing insights using: $TESTING_SUPPORT_MODEL"
-       zen_mcp_call "$TESTING_SUPPORT_MODEL" \
-           --role "Test Case Generator" \
-           --request "Generate additional edge cases and boundary condition tests"
-   fi
-   ```
-
-2. **Code Quality Review**:
-   Use Zen MCP Server with configured review model:
-   ```bash
-   echo "🔍 Code Review using: $REVIEW_MODEL"
-   zen_mcp_call "$REVIEW_MODEL" \
-       --role "Senior Code Reviewer and Architect" \
-       --context "Code quality, security, and architecture assessment" \
-       --request "Perform comprehensive code review with focus on quality and security" \
-       --tasks "
-         - Assess code quality and architecture
-         - Review security implications
-         - Validate against development standards
-         - Check for potential improvements"
-
-   # Free model support for quick validation
-   if [[ -n "$REVIEW_SUPPORT_MODEL" ]]; then
-       echo "✅ Quick validation using: $REVIEW_SUPPORT_MODEL"
-       zen_mcp_call "$REVIEW_SUPPORT_MODEL" \
-           --role "Code Validator" \
-           --request "Quick validation check - identify obvious issues or concerns"
-   fi
-=======
-<!-- TODO: Fix hardcoded model references - O3 and Gemini should be configurable -->
-<!-- TODO: When using consensus mode, the Zen MCP consensus tool expects exact model names from available models list -->
-
-1. **OpenAI O3 Testing**:
-   Use Zen to have O3 develop additional test suite:
-
-   ```text
-   Ask O3 to:
-   - Review the implementation against acceptance criteria
-   - Develop edge case tests
-   - Identify potential failure modes
-   - Suggest additional validation approaches
-   ```
-
-2. **Gemini Final Review**:
-   Use Zen to have Gemini perform final code review:
-
-   ```text
-   Ask Gemini to:
-   - Assess code quality and architecture
-   - Review security implications
-   - Validate against development standards
-   - Check for potential improvements
->>>>>>> d2656ec1
-   ```
-
-3. **Consensus Validation**:
-   Use Zen MCP Server consensus tool for multi-model agreement:
-   ```bash
-   echo "🤝 Building consensus using: $CONSENSUS_MODEL"
-
-   if [[ "$MODE" == "consensus" ]]; then
-       # Use Zen consensus tool with multiple models
-       zen_mcp_consensus \
-           --models "$TESTING_MODEL,$REVIEW_MODEL,$CONSENSUS_MODEL" \
-           --topic "Implementation quality and completeness assessment" \
-           --request "Evaluate if implementation meets all acceptance criteria"
-   else
-       # Standard consensus validation
-       zen_mcp_call "$CONSENSUS_MODEL" \
-           --role "Technical Consensus Builder" \
-           --request "Synthesize review findings and identify any conflicts or required changes"
-   fi
-   ```
-
-   **Key Validation Points:**
-   - Compare review findings across all models
-   - Resolve any conflicting recommendations
-   - Document consensus decisions
-   - Identify required changes
-
-### Step 4: Final Validation Report
-
-Generate comprehensive validation report:
-
-```markdown
-# Implementation Review Report: Phase {X} Issue {Y}
-
-## Acceptance Criteria Validation
-- [ ] Criterion 1: [Description] - Status: Pass/Fail
-- [ ] Criterion 2: [Description] - Status: Pass/Fail
-- [ ] Criterion 3: [Description] - Status: Pass/Fail
-
-## Quality Gates
-- [ ] Pre-commit hooks: Pass/Fail
-- [ ] Test coverage ≥80%: Pass/Fail
-- [ ] Security scans: Pass/Fail
-- [ ] Linting compliance: Pass/Fail
-- [ ] Naming conventions: Pass/Fail
-
-## Test Results
-- **Unit Tests**: [X/Y passed] - [Coverage %]
-- **Integration Tests**: [X/Y passed]
-- **Security Scans**: [No vulnerabilities found / Issues identified]
-- **Performance**: [Within acceptable bounds / Issues noted]
-
-## Multi-Agent Review Summary
-### Testing Strategy Results (${TESTING_MODEL})
-- [Key findings and additional tests developed]
-- [Edge cases identified]
-- [Recommendations]
-${TESTING_SUPPORT_MODEL:+
-### Additional Testing Insights (${TESTING_SUPPORT_MODEL})
-- [Additional test cases and boundary conditions]
-}
-
-### Code Quality Review (${REVIEW_MODEL})
-- [Code quality assessment]
-- [Security evaluation]
-- [Improvement suggestions]
-${REVIEW_SUPPORT_MODEL:+
-### Quick Validation Check (${REVIEW_SUPPORT_MODEL})
-- [Obvious issues or validation points]
-}
-
-### Consensus Decisions
-- [Agreed-upon changes required]
-- [Accepted implementation decisions]
-- [Future improvement opportunities]
-
-## Final Status
-- [ ] All acceptance criteria met
-- [ ] All quality gates passed
-- [ ] All agents approve implementation
-- [ ] Ready for user approval
-
-## Required Changes (if any)
-- [List specific changes needed before approval]
-
-## Recommendations for Future
-- [Suggestions for improvement in future iterations]
-```
-
-## Completion Criteria
-
-The review cycle is complete when:
-
-1. **All acceptance criteria** are validated as met
-2. **All quality gates** pass without exceptions
-3. **Multi-agent consensus** is achieved
-4. **No critical issues** remain unresolved
-5. **User approval** is obtained
-
-## Error Handling
-
-- **Quality gate failures**: Fix issues before proceeding to agent review
-- **Test failures**: Address failing tests and re-run validation
-- **Agent disagreement**: Facilitate consensus through additional clarification
-- **Security issues**: Stop review and address security concerns immediately
-- **Coverage below 80%**: Add tests to meet minimum coverage requirement
-
-## Examples
-
-```bash
-# Full review cycle with auto-detected models
-/project:workflow-review-cycle phase 1 issue 3
-
-# Quick validation only
-/project:workflow-review-cycle quick phase 2 issue 7
-
-# Multi-model consensus review
-/project:workflow-review-cycle consensus phase 1 issue 1
-
-# Override specific models
-/project:workflow-review-cycle phase 3 issue 5 --testing-model=o3 --review-model=opus-4
-
-# Use free models for cost-effective review
-/project:workflow-review-cycle phase 2 issue 4 --model=deepseek --testing-model=phi-4
-
-# Premium models with free support
-/project:workflow-review-cycle consensus phase 1 issue 8 --review-model=sonnet --testing-model=o3-mini
-```
-
-## Model Roles and Recommendations
-
-**Testing Strategy Models:**
-- **Premium**: `o3`, `o3-mini` (advanced reasoning for edge cases)
-- **Free Alternative**: `phi-4-reasoning`, `deepseek-r1`, `mai-ds` (good logical thinking)
-
-**Code Review Models:**
-- **Premium**: `opus-4`, `sonnet-4`, `gemini-pro` (comprehensive analysis)
-- **Free Alternative**: `deepseek-v3`, `gemini-free` (solid code review)
-
-**Consensus Models:**
-- **Free First**: `deepseek-v3`, `gemini-free` (cost-effective synthesis)
-- **Premium Backup**: `sonnet-4`, `gemini-flash` (complex decisions)
-
-## Final User Approval
-
-**CRITICAL**: Report completion status and request final user approval after all validations pass.
-
-Present summary of:
-
-- ✅ Acceptance criteria met
-- ✅ Quality standards achieved
-- ✅ Multi-agent approval obtained
-- ✅ Implementation ready for deployment
-
-Request explicit user sign-off before considering issue resolved.
+---
+category: workflow
+complexity: medium
+estimated_time: "15-30 minutes"
+dependencies: ["workflow-implementation", "validation-precommit"]
+sub_commands: ["validation-precommit"]
+version: "1.1"
+models_required: ["testing", "review", "consensus"]
+model_preferences:
+  testing: ["o3", "o3-mini", "microsoft/phi-4-reasoning:free"]
+  review: ["anthropic/claude-opus-4", "anthropic/claude-sonnet-4", "google/gemini-2.5-pro"]
+  consensus: ["deepseek/deepseek-chat-v3-0324:free", "google/gemini-2.0-flash-exp:free"]
+---
+
+# Workflow Review Cycle
+
+Comprehensive testing, validation, and multi-agent review of implemented solution: $ARGUMENTS
+
+## Usage Options
+
+- `phase X issue Y` - Full review cycle with multi-agent validation
+- `quick phase X issue Y` - Essential testing and validation only
+- `consensus phase X issue Y` - Multi-model consensus review
+- `--model=[name]` - Override default model for all roles
+- `--testing-model=[name]` - Specific model for testing development
+- `--review-model=[name]` - Specific model for code review
+- `--consensus-model=[name]` - Specific model for consensus validation
+
+**Automatic Branch Detection**: Works on current issue branch or detects from phase/issue arguments.
+
+## Prerequisites
+
+This command requires completed implementation. Implementation must pass basic quality gates before review.
+
+## Instructions
+
+### Step 0: Model Configuration
+
+1. **Parse Arguments and Configure Models**:
+
+   ```bash
+   # Parse model overrides using shared function
+   source .claude/commands/shared/model_utils.sh
+
+   PHASE=$(echo "$ARGUMENTS" | grep -oP "phase\s+\K\d+" || echo "1")
+   ISSUE=$(echo "$ARGUMENTS" | grep -oP "issue\s+\K\d+" || echo "")
+   MODE=$(echo "$ARGUMENTS" | grep -oP "^(quick|consensus)" || echo "standard")
+
+   # Configure models with fallback chains
+   TESTING_MODEL=$(get_model_override "testing" "$ARGUMENTS" "o3")
+   REVIEW_MODEL=$(get_model_override "review" "$ARGUMENTS" "anthropic/claude-opus-4")
+   CONSENSUS_MODEL=$(get_model_override "consensus" "$ARGUMENTS" "deepseek/deepseek-chat-v3-0324:free")
+
+   # Add free model support for premium workflows
+   if [[ ! "$TESTING_MODEL" =~ ":free" ]] && [[ "$MODE" != "quick" ]]; then
+       TESTING_SUPPORT_MODEL="microsoft/phi-4-reasoning:free"
+   fi
+   if [[ ! "$REVIEW_MODEL" =~ ":free" ]] && [[ "$MODE" != "quick" ]]; then
+       REVIEW_SUPPORT_MODEL="google/gemini-2.0-flash-exp:free"
+   fi
+   ```
+
+2. **Model Availability Validation**:
+
+   ```bash
+   # Test model availability with graceful fallbacks
+   AVAILABLE_MODELS=()
+   for model in "$TESTING_MODEL" "$REVIEW_MODEL" "$CONSENSUS_MODEL"; do
+       if zen_test_model "$model" 2>/dev/null; then
+           AVAILABLE_MODELS+=("$model")
+       else
+           echo "⚠️  Model $model unavailable, using fallback"
+       fi
+   done
+
+   # Ensure minimum functionality
+   if [[ ${#AVAILABLE_MODELS[@]} -eq 0 ]]; then
+       echo "🔄 No preferred models available, using free fallbacks"
+       TESTING_MODEL="microsoft/phi-4-reasoning:free"
+       REVIEW_MODEL="deepseek/deepseek-chat-v3-0324:free"
+       CONSENSUS_MODEL="google/gemini-2.0-flash-exp:free"
+   fi
+   ```
+
+### Step 1: Pre-commit Validation
+
+1. **Run Comprehensive Pre-commit Checks**:
+
+   ```bash
+   /project:validation-precommit
+   ```
+
+2. **Ensure All Linting Passes**:
+   - Markdown: `markdownlint **/*.md`
+   - YAML: `yamllint **/*.{yml,yaml}`
+   - Python: `poetry run black --check .`
+   - Python: `poetry run ruff check .`
+   - Python: `poetry run mypy src`
+
+3. **Verify Code Quality Standards**:
+   - 80% minimum test coverage
+   - No security vulnerabilities
+   - All naming conventions followed
+
+### Step 2: Issue-Specific Testing
+
+1. **Execute Acceptance Criteria Validation**:
+   - Test each acceptance criterion individually
+   - Document pass/fail status for each
+   - Verify complete requirement satisfaction
+
+2. **Follow Testing Requirements** from ts-{X}-testing.md:
+   - Run unit tests: `poetry run pytest tests/unit/ -v`
+   - Run integration tests: `poetry run pytest tests/integration/ -v`
+   - Run security scans: `poetry run bandit -r src`
+   - Run dependency checks: `poetry run safety check`
+
+3. **Perform Integration Testing**:
+   - Test with external dependencies (Qdrant, Azure AI)
+   - Validate multi-agent coordination
+   - Check UI/API integration points
+
+### Step 3: Multi-Agent Review
+
+1. **Testing Strategy Development**:
+
+   ```bash
+   echo "🧪 Testing Strategy using: $TESTING_MODEL"
+   zen_mcp_call "$TESTING_MODEL" \
+       --role "Testing Strategist and Quality Engineer" \
+       --context "Implementation validation and edge case testing" \
+       --request "Review implementation against acceptance criteria and develop comprehensive test strategy" \
+       --tasks "
+         - Review the implementation against acceptance criteria
+         - Develop edge case tests
+         - Identify potential failure modes
+         - Suggest additional validation approaches"
+
+   # Free model support for additional test ideas
+   if [[ -n "$TESTING_SUPPORT_MODEL" ]]; then
+       echo "💡 Additional testing insights using: $TESTING_SUPPORT_MODEL"
+       zen_mcp_call "$TESTING_SUPPORT_MODEL" \
+           --role "Test Case Generator" \
+           --request "Generate additional edge cases and boundary condition tests"
+   fi
+   ```
+
+2. **Code Quality Review**:
+
+   ```bash
+   echo "🔍 Code Review using: $REVIEW_MODEL"
+   zen_mcp_call "$REVIEW_MODEL" \
+       --role "Senior Code Reviewer and Architect" \
+       --context "Code quality, security, and architecture assessment" \
+       --request "Perform comprehensive code review with focus on quality and security" \
+       --tasks "
+         - Assess code quality and architecture
+         - Review security implications
+         - Validate against development standards
+         - Check for potential improvements"
+
+   # Free model support for quick validation
+   if [[ -n "$REVIEW_SUPPORT_MODEL" ]]; then
+       echo "✅ Quick validation using: $REVIEW_SUPPORT_MODEL"
+       zen_mcp_call "$REVIEW_SUPPORT_MODEL" \
+           --role "Code Validator" \
+           --request "Quick validation check - identify obvious issues or concerns"
+   fi
+   ```
+
+3. **Consensus Validation**:
+
+   ```bash
+   echo "🤝 Building consensus using: $CONSENSUS_MODEL"
+
+   if [[ "$MODE" == "consensus" ]]; then
+       # Use Zen consensus tool with multiple models
+       zen_mcp_consensus \
+           --models "$TESTING_MODEL,$REVIEW_MODEL,$CONSENSUS_MODEL" \
+           --topic "Implementation quality and completeness assessment" \
+           --request "Evaluate if implementation meets all acceptance criteria"
+   else
+       # Standard consensus validation
+       zen_mcp_call "$CONSENSUS_MODEL" \
+           --role "Technical Consensus Builder" \
+           --request "Synthesize review findings and identify any conflicts or required changes"
+   fi
+   ```
+
+   **Key Validation Points:**
+   - Compare review findings across all models
+   - Resolve any conflicting recommendations
+   - Document consensus decisions
+   - Identify required changes
+
+### Step 4: Final Validation Report
+
+```markdown
+# Implementation Review Report: Phase {X} Issue {Y}
+
+## Acceptance Criteria Validation
+- [ ] Criterion 1: [Description] - Status: Pass/Fail
+- [ ] Criterion 2: [Description] - Status: Pass/Fail
+- [ ] Criterion 3: [Description] - Status: Pass/Fail
+
+## Quality Gates
+- [ ] Pre-commit hooks: Pass/Fail
+- [ ] Test coverage ≥80%: Pass/Fail
+- [ ] Security scans: Pass/Fail
+- [ ] Linting compliance: Pass/Fail
+- [ ] Naming conventions: Pass/Fail
+
+## Test Results
+- **Unit Tests**: [X/Y passed] - [Coverage %]
+- **Integration Tests**: [X/Y passed]
+- **Security Scans**: [No vulnerabilities found / Issues identified]
+- **Performance**: [Within acceptable bounds / Issues noted]
+
+## Multi-Agent Review Summary
+### Testing Strategy Results (${TESTING_MODEL})
+- [Key findings and additional tests developed]
+- [Edge cases identified]
+- [Recommendations]
+${TESTING_SUPPORT_MODEL:+
+### Additional Testing Insights (${TESTING_SUPPORT_MODEL})
+- [Additional test cases and boundary conditions]
+}
+
+### Code Quality Review (${REVIEW_MODEL})
+- [Code quality assessment]
+- [Security evaluation]
+- [Improvement suggestions]
+${REVIEW_SUPPORT_MODEL:+
+### Quick Validation Check (${REVIEW_SUPPORT_MODEL})
+- [Obvious issues or validation points]
+}
+
+### Consensus Decisions
+- [Agreed-upon changes required]
+- [Accepted implementation decisions]
+- [Future improvement opportunities]
+
+## Final Status
+- [ ] All acceptance criteria met
+- [ ] All quality gates passed
+- [ ] All agents approve implementation
+- [ ] Ready for user approval
+
+## Required Changes (if any)
+- [List specific changes needed before approval]
+
+## Recommendations for Future
+- [Suggestions for improvement in future iterations]
+```
+
+## Completion Criteria
+
+The review cycle is complete when:
+
+1. **All acceptance criteria** are validated as met
+2. **All quality gates** pass without exceptions
+3. **Multi-agent consensus** is achieved
+4. **No critical issues** remain unresolved
+5. **User approval** is obtained
+
+## Error Handling
+
+- **Quality gate failures**: Fix issues before proceeding to agent review
+- **Test failures**: Address failing tests and re-run validation
+- **Agent disagreement**: Facilitate consensus through additional clarification
+- **Security issues**: Stop review and address security concerns immediately
+- **Coverage below 80%**: Add tests to meet minimum coverage requirement
+
+## Examples
+
+```bash
+# Full review cycle with auto-detected models
+/project:workflow-review-cycle phase 1 issue 3
+
+# Quick validation only
+/project:workflow-review-cycle quick phase 2 issue 7
+
+# Multi-model consensus review
+/project:workflow-review-cycle consensus phase 1 issue 1
+
+# Override specific models
+/project:workflow-review-cycle phase 3 issue 5 --testing-model=o3 --review-model=opus-4
+
+# Use free models for cost-effective review
+/project:workflow-review-cycle phase 2 issue 4 --model=deepseek --testing-model=phi-4
+
+# Premium models with free support
+/project:workflow-review-cycle consensus phase 1 issue 8 --review-model=sonnet --testing-model=o3-mini
+```
+
+## Model Roles and Recommendations
+
+- **Premium**: `o3`, `o3-mini` (advanced reasoning for edge cases)
+- **Free Alternative**: `phi-4-reasoning`, `deepseek-r1`, `mai-ds` (good logical thinking)
+
+- **Premium**: `opus-4`, `sonnet-4`, `gemini-pro` (comprehensive analysis)
+- **Free Alternative**: `deepseek-v3`, `gemini-free` (solid code review)
+
+- **Free First**: `deepseek-v3`, `gemini-free` (cost-effective synthesis)
+- **Premium Backup**: `sonnet-4`, `gemini-flash` (complex decisions)
+
+## Final User Approval
+
+**CRITICAL**: Report completion status and request final user approval after all validations pass.
+
+Present summary of:
+
+- ✅ Acceptance criteria met
+- ✅ Quality standards achieved
+- ✅ Multi-agent approval obtained
+- ✅ Implementation ready for deployment
+
+Request explicit user sign-off before considering issue resolved.