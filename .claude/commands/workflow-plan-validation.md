---
category: workflow
complexity: medium
estimated_time: "10-15 minutes"
dependencies: ["workflow-scope-analysis"]
sub_commands: []
version: "1.1"
models_required: ["planning", "validation"]
model_preferences:
  planning: ["google/gemini-2.5-pro", "deepseek/deepseek-chat-v3-0324:free"]
  validation: ["deepseek/deepseek-chat-v3-0324:free", "anthropic/claude-sonnet-4"]
---

# Workflow Plan Validation

Create and validate implementation plan against defined scope boundaries: $ARGUMENTS

## Usage Options

- `phase X issue Y` - Standard planning with validation
- `quick phase X issue Y` - Essential plan creation only
- `expert phase X issue Y` - Plan with IT manager consultation
- `--model=[name]` - Override default model (auto-converts to proper format)
- `--planning-model=[name]` - Specific model for planning phase
- `--validation-model=[name]` - Specific model for validation phase

**Automatic Branch Creation**: Creates `phase-{X}-issue-{Y}-[description]` branch if not already on appropriate issue branch.

## Prerequisites

This command requires completed scope analysis. If not done, run:

```bash
/project:workflow-scope-analysis phase X issue Y
```

## Instructions

### Step 0: Automatic Setup

1. **Parse Arguments and Detect Phase/Issue**:
   ```bash
   # Extract phase and issue from $ARGUMENTS
   PHASE=$(echo "$ARGUMENTS" | grep -oP "phase\s+\K\d+" || echo "1")
   ISSUE=$(echo "$ARGUMENTS" | grep -oP "issue\s+\K\d+" || echo "")
   MODE=$(echo "$ARGUMENTS" | grep -oP "^(quick|expert)" || echo "standard")

   # Parse model overrides
   PLANNING_MODEL=$(echo "$ARGUMENTS" | grep -oP "\-\-planning\-model=\K[^\s]+" || echo "")
   VALIDATION_MODEL=$(echo "$ARGUMENTS" | grep -oP "\-\-validation\-model=\K[^\s]+" || echo "")
   OVERRIDE_MODEL=$(echo "$ARGUMENTS" | grep -oP "\-\-model=\K[^\s]+" || echo "")
   ```

2. **Auto-Create Issue Branch** (if not on appropriate branch):
   ```bash
   CURRENT_BRANCH=$(git branch --show-current)
   EXPECTED_PHASE_BRANCH="feature/phase-${PHASE}-development"
   ISSUE_PATTERN="phase-${PHASE}-issue-${ISSUE}"

   if [[ ! "$CURRENT_BRANCH" =~ $ISSUE_PATTERN ]]; then
       # Generate issue description from scope analysis or user input
       ISSUE_DESC=$(echo "$ARGUMENTS" | sed 's/phase [0-9]* issue [0-9]*//' | sed 's/^[[:space:]]*//' | sed 's/[[:space:]]*$//' | tr ' ' '-')
       NEW_BRANCH="feature/phase-${PHASE}-issue-${ISSUE}-${ISSUE_DESC}"

       echo "🔄 Creating issue branch: $NEW_BRANCH"
       git checkout "$EXPECTED_PHASE_BRANCH" 2>/dev/null || git checkout -b "$EXPECTED_PHASE_BRANCH"
       git checkout -b "$NEW_BRANCH"
   fi
   ```

3. **Configure Models with Smart Conversion**:
   ```bash
   # Convert user-friendly names to proper model names
   convert_model_name() {
       case "$1" in
           "opus"|"opus-4"|"claude-opus") echo "anthropic/claude-opus-4" ;;
           "sonnet"|"sonnet-4"|"claude-sonnet") echo "anthropic/claude-sonnet-4" ;;
           "o3"|"openai-o3") echo "openai/o3" ;;
           "o3-mini") echo "openai/o3-mini" ;;
           "o3-pro") echo "openai/o3-pro" ;;
           "o4-mini") echo "openai/o4-mini" ;;
           "gemini-pro"|"gemini-2.5-pro") echo "google/gemini-2.5-pro" ;;
           "gemini-flash"|"gemini-2.5-flash") echo "google/gemini-2.5-flash" ;;
           "gemini-free"|"gemini-2.0-flash") echo "google/gemini-2.0-flash-exp:free" ;;
           "deepseek"|"deepseek-v3") echo "deepseek/deepseek-chat-v3-0324:free" ;;
           "deepseek-r1") echo "deepseek/deepseek-r1-0528:free" ;;
           *) echo "$1" ;;  # Return as-is if already properly formatted
       esac
   }

   # Set planning model (with fallback chain)
   if [[ -n "$OVERRIDE_MODEL" ]]; then
       PLANNING_MODEL=$(convert_model_name "$OVERRIDE_MODEL")
       VALIDATION_MODEL=$(convert_model_name "$OVERRIDE_MODEL")
   else
       PLANNING_MODEL=${PLANNING_MODEL:-$(convert_model_name "gemini-pro")}
       VALIDATION_MODEL=${VALIDATION_MODEL:-$(convert_model_name "deepseek-v3")}
   fi

   # Add free model for validation unless using free model already
   if [[ ! "$PLANNING_MODEL" =~ ":free" ]] && [[ "$MODE" != "quick" ]]; then
       VALIDATION_FREE_MODEL="deepseek/deepseek-chat-v3-0324:free"
   fi
   ```

### Step 1: Create Initial Action Plan

1. **Address ONLY Items in Acceptance Criteria**:
   - Break down into phases with time estimates
   - Include testing for acceptance criteria only
   - Consider code reuse from ledgerbase, FISProject, .github, PromptCraft repositories

2. **Follow Development Philosophy**:
   - **Reuse First**: Check existing repositories for solutions
   - **Configure Don't Build**: Use Zen MCP Server, Heimdall MCP Server, AssuredOSS packages
   - **Focus on Unique Value**: Build only what's truly unique to PromptCraft

### Step 2: MANDATORY Scope Check

1. **Compare Action Plan Against Acceptance Criteria**:
   - **Remove any items not explicitly required**
   - Flag any plan items that exceed the defined scope
   - **Document why each plan item is necessary for acceptance criteria**

2. **Scope Validation Questions**:
   - Does every action item directly address an acceptance criterion?
   - Are there any "nice to have" items that should be removed?
   - Does the plan stay within the estimated time?
   - Would this plan fully satisfy the acceptance criteria and nothing more?

### Step 3: IT Manager Consultation (Optional)

For expert mode, use Zen MCP Server for strategic planning consultation:

<<<<<<< HEAD
```bash
# Use configured planning model with free model validation
if [[ "$MODE" == "expert" ]]; then
    echo "🧠 Strategic Planning Consultation using: $PLANNING_MODEL"

    # Primary strategic analysis
    zen_mcp_call "$PLANNING_MODEL" \
        --role "IT Manager and Strategic Planner" \
        --context "Project scope validation and strategic planning" \
        --input "scope_boundary_document.md" \
        --request "Review acceptance criteria and validate action plan scope"

    # Free model validation (if using premium model)
    if [[ -n "$VALIDATION_FREE_MODEL" ]]; then
        echo "✅ Validation check using: $VALIDATION_FREE_MODEL"
        zen_mcp_call "$VALIDATION_FREE_MODEL" \
            --role "Technical Reviewer" \
            --request "Quick scope validation - identify any scope creep or missing items"
    fi
fi
```

**Key Requirements:**
=======
<!-- TODO: Fix hardcoded model reference - should use configurable model selection -->

>>>>>>> f6e184c0
- **Lead with the scope boundary document**
- Present ONLY the acceptance criteria requirements
- Get approval that the scope is correctly understood
- Present action plan with scope validation
- Ensure no scope creep in the discussion

### Step 4: Final Scope Validation

**MANDATORY FINAL CHECK**:

- Review action plan against original acceptance criteria one more time
- Remove any items that crept in during consultation
- Ensure plan addresses all acceptance criteria and nothing more
- Document final scope validation sign-off

## Output Format

Generate file: `/docs/planning/issue-plans/phase-{phase}-issue-{issue}-plan.md`

```markdown
---
title: "Phase {X} Issue {Y}: [Issue Title]"
version: "1.0"
status: "draft"
component: "Implementation-Plan"
tags: ["phase-{X}", "issue-{Y}", "implementation"]
purpose: "Implementation plan for resolving Phase {X} Issue {Y}"
---

# Phase {X} Issue {Y}: [Issue Title]

## Scope Boundary Analysis
✅ **INCLUDED in Issue**: [Items from acceptance criteria]
❌ **EXCLUDED from Issue**: [Items NOT in acceptance criteria]
🔍 **Scope Validation**: [Confirmation each action item maps to acceptance criteria]

## Issue Requirements
[Detailed requirements from analysis]

## Action Plan Scope Validation
- [ ] Every action item addresses a specific acceptance criterion
- [ ] No "nice to have" items included
- [ ] Plan stays within estimated time bounds
- [ ] Implementation satisfies acceptance criteria completely

## Action Plan
[Comprehensive implementation strategy]

## Testing Strategy
[Validation and testing approach]

## Dependencies and Prerequisites
[Required components and setup]

## Success Criteria
[How to know the issue is resolved]
```

## User Approval Process

**CRITICAL**: Present the planning document to the user and explicitly ask for approval before proceeding with implementation.

## Error Handling

- **Missing scope analysis**: Auto-run `/project:workflow-scope-analysis` first
- **Scope creep detected**: Highlight items that exceed boundaries
- **Plan-scope mismatch**: Generate specific warnings about misalignment
- **Time estimate exceeded**: Suggest scope reduction or time re-estimation

## Examples

```bash
# Standard plan validation (auto-creates phase-1-issue-3-[description] branch)
/project:workflow-plan-validation phase 1 issue 3

# Quick plan creation with model override
/project:workflow-plan-validation quick phase 2 issue 7 --model=opus-4

# Expert mode with specific models
/project:workflow-plan-validation expert phase 1 issue 1 --planning-model=gemini-pro --validation-model=deepseek

# Using user-friendly model names (auto-converted)
/project:workflow-plan-validation phase 3 issue 5 --model=o3
/project:workflow-plan-validation expert phase 1 issue 2 --planning-model=sonnet
```

## Model Conversion Reference

**User-Friendly Names → Proper Model Names:**
- `opus`, `opus-4`, `claude-opus` → `anthropic/claude-opus-4`
- `sonnet`, `sonnet-4`, `claude-sonnet` → `anthropic/claude-sonnet-4`
- `o3`, `openai-o3` → `openai/o3`
- `gemini-pro`, `gemini-2.5-pro` → `google/gemini-2.5-pro`
- `gemini-free`, `gemini-2.0-flash` → `google/gemini-2.0-flash-exp:free`
- `deepseek`, `deepseek-v3` → `deepseek/deepseek-chat-v3-0324:free`

## Next Steps

After user approval:

- Proceed to `/project:workflow-implementation`
- Maintain strict adherence to approved plan
- Use todo tracking for progress monitoring
<|MERGE_RESOLUTION|>--- conflicted
+++ resolved
@@ -39,6 +39,7 @@
 ### Step 0: Automatic Setup
 
 1. **Parse Arguments and Detect Phase/Issue**:
+
    ```bash
    # Extract phase and issue from $ARGUMENTS
    PHASE=$(echo "$ARGUMENTS" | grep -oP "phase\s+\K\d+" || echo "1")
@@ -52,6 +53,7 @@
    ```
 
 2. **Auto-Create Issue Branch** (if not on appropriate branch):
+
    ```bash
    CURRENT_BRANCH=$(git branch --show-current)
    EXPECTED_PHASE_BRANCH="feature/phase-${PHASE}-development"
@@ -59,7 +61,8 @@
 
    if [[ ! "$CURRENT_BRANCH" =~ $ISSUE_PATTERN ]]; then
        # Generate issue description from scope analysis or user input
-       ISSUE_DESC=$(echo "$ARGUMENTS" | sed 's/phase [0-9]* issue [0-9]*//' | sed 's/^[[:space:]]*//' | sed 's/[[:space:]]*$//' | tr ' ' '-')
+       ISSUE_DESC=$(echo "$ARGUMENTS" | sed 's/phase [0-9]* issue [0-9]*//' | sed 's/^[[:space:]]*//'
+       | sed 's/[[:space:]]*$//' | tr ' ' '-')
        NEW_BRANCH="feature/phase-${PHASE}-issue-${ISSUE}-${ISSUE_DESC}"
 
        echo "🔄 Creating issue branch: $NEW_BRANCH"
@@ -69,6 +72,7 @@
    ```
 
 3. **Configure Models with Smart Conversion**:
+
    ```bash
    # Convert user-friendly names to proper model names
    convert_model_name() {
@@ -84,7 +88,7 @@
            "gemini-free"|"gemini-2.0-flash") echo "google/gemini-2.0-flash-exp:free" ;;
            "deepseek"|"deepseek-v3") echo "deepseek/deepseek-chat-v3-0324:free" ;;
            "deepseek-r1") echo "deepseek/deepseek-r1-0528:free" ;;
-           *) echo "$1" ;;  # Return as-is if already properly formatted
+           *) echo "$1" ;;
        esac
    }
 
@@ -132,7 +136,6 @@
 
 For expert mode, use Zen MCP Server for strategic planning consultation:
 
-<<<<<<< HEAD
 ```bash
 # Use configured planning model with free model validation
 if [[ "$MODE" == "expert" ]]; then
@@ -155,11 +158,8 @@
 fi
 ```
 
-**Key Requirements:**
-=======
-<!-- TODO: Fix hardcoded model reference - should use configurable model selection -->
-
->>>>>>> f6e184c0
+**Key Requirements**:
+
 - **Lead with the scope boundary document**
 - Present ONLY the acceptance criteria requirements
 - Get approval that the scope is correctly understood
@@ -248,7 +248,6 @@
 
 ## Model Conversion Reference
 
-**User-Friendly Names → Proper Model Names:**
 - `opus`, `opus-4`, `claude-opus` → `anthropic/claude-opus-4`
 - `sonnet`, `sonnet-4`, `claude-sonnet` → `anthropic/claude-sonnet-4`
 - `o3`, `openai-o3` → `openai/o3`
@@ -262,4 +261,4 @@
 
 - Proceed to `/project:workflow-implementation`
 - Maintain strict adherence to approved plan
-- Use todo tracking for progress monitoring
+- Use todo tracking for progress monitoring